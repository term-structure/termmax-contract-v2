--- conflicted
+++ resolved
@@ -30,16 +30,6 @@
 
 contract DeloyVault is DeployBase {
     // Initialize vault configurations with a single USDC vault
-<<<<<<< HEAD
-    address assetAddr = address(0xC02aaA39b223FE8D0A0e5C4F27eAD9083C756Cc2);
-    address curator = address(0x008c7DC790fA31E6CA19D8Cb6d11C53f6A88DF6c);
-    address guardian = address(0x6383EDe871F8B0167905C2466505381CDcD9cC78);
-    address allocator = address(0x518C292A86450808E593Bcf26Fc29A7a7b682198);
-    string name = "TermMax WETH Coll-Deliverable Vault";
-    string symbol = "TMX-WETH-Delivery-Vault";
-    uint256 timelock = 1 days;
-    uint256 maxCapacity = 4000e18;
-=======
     address assetAddr = address(0xA0b86991c6218b36c1d19D4a2e9Eb0cE3606eB48);
     address curator = address(0x2A58A3D405c527491Daae4C62561B949e7F87EFE);
     address guardian = address(0x2A58A3D405c527491Daae4C62561B949e7F87EFE);
@@ -48,7 +38,6 @@
     string symbol = "TMX-USDC-PRIME";
     uint256 timelock = 1 days;
     uint256 maxCapacity = 50000000e6;
->>>>>>> 139099ba
     uint64 performanceFeeRate = 0;
 
     // Network-specific config loaded from environment variables
