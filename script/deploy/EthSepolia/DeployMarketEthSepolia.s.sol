--- conflicted
+++ resolved
@@ -1,167 +1,3 @@
-<<<<<<< HEAD
-// SPDX-License-Identifier: MIT
-pragma solidity ^0.8.27;
-
-import {Script} from "forge-std/Script.sol";
-import {console} from "forge-std/console.sol";
-import {TermMaxFactory} from "../../../contracts/core/factory/TermMaxFactory.sol";
-import {ITermMaxFactory} from "../../../contracts/core/factory/ITermMaxFactory.sol";
-import {TermMaxRouter} from "../../../contracts/router/TermMaxRouter.sol";
-import {ERC1967Proxy} from "@openzeppelin/contracts/proxy/ERC1967/ERC1967Proxy.sol";
-import {TermMaxMarket} from "../../../contracts/core/TermMaxMarket.sol";
-import {MockERC20} from "../../../contracts/test/MockERC20.sol";
-import {MockPriceFeed} from "../../../contracts/test/MockPriceFeed.sol";
-import {MockPriceFeed} from "../../../contracts/test/MockPriceFeed.sol";
-import {MarketConfig} from "../../../contracts/core/storage/TermMaxStorage.sol";
-import {IMintableERC20} from "../../../contracts/core/tokens/IMintableERC20.sol";
-import {IGearingToken, AggregatorV3Interface} from "../../../contracts/core/tokens/IGearingToken.sol";
-import {IERC20} from "@openzeppelin/contracts/token/ERC20/IERC20.sol";
-import {IERC20Metadata} from "@openzeppelin/contracts/token/ERC20/extensions/IERC20Metadata.sol";
-import {MockSwapAdapter} from "../../../contracts/test/MockSwapAdapter.sol";
-import {JsonLoader} from "../../utils/JsonLoader.sol";
-import {Faucet} from "../../../contracts/test/testnet/Faucet.sol";
-import {FaucetERC20} from "../../../contracts/test/testnet/FaucetERC20.sol";
-import {DeployBase} from "../DeployBase.s.sol";
-
-contract DeloyMarketEthSepolia is DeployBase {
-    // admin config
-    uint256 deployerPrivateKey = vm.envUint("ETH_SEPOLIA_DEPLOYER_PRIVATE_KEY");
-    address deployerAddr = vm.addr(deployerPrivateKey);
-    address adminAddr = vm.envAddress("ETH_SEPOLIA_ADMIN_ADDRESS");
-    address priceFeedOperatorAddr =
-        vm.envAddress("ETH_SEPOLIA_PRICE_FEED_OPERATOR_ADDRESS");
-
-    // address config
-    address faucetAddr = address(0xd3d72c3f82a35c0f26F2E0d2c43DB9E5Db11B6FC);
-    address factoryAddr = address(0xa8726b82E53d6999bb2fCAdDc73Ec2914412e9fd);
-    address routerAddr = address(0xf8C57f9eed9e8C3a86eEd0EdA7A2B4154F0eb97c);
-
-    address[] devs = [
-        address(0x19A736387ea2F42AcAb1BC0FdE15e667e63ea9cC), // Sunny
-        address(0x9b1A93b6C9F275FE1720e18331315Ec35484a662), // Mingyu
-        address(0x86e59Ec7629b58E1575997B9dF9622a496f0b4Eb), // Garrick
-        address(0xE355d5D8aa52EF0FbbD037C4a3C5E6Fd659cf46B) // Aaron
-    ];
-
-    function run() public {
-        Faucet faucet = Faucet(faucetAddr);
-        string memory deployDataPath = string.concat(
-            vm.projectRoot(),
-            "/script/deploy/deploydata/ethSepolia.json"
-        );
-        vm.startBroadcast(deployerPrivateKey);
-        TermMaxMarket[] memory markets = deployMarkets(
-            factoryAddr,
-            routerAddr,
-            faucetAddr,
-            deployDataPath,
-            adminAddr,
-            priceFeedOperatorAddr,
-            600
-        );
-
-        console.log("Faucet token number:", faucet.tokenNum());
-
-        for (uint i = 0; i < devs.length; i++) {
-            console.log("Mint faucet tokens to %s", devs[i]);
-            faucet.devBatchMint(devs[i]);
-        }
-
-        vm.stopBroadcast();
-
-        console.log("===== Git Info =====");
-        console.log("Git branch:", getGitBranch());
-        console.log("Git commit hash:");
-        console.logBytes(getGitCommitHash());
-        console.log();
-
-        console.log("===== Address Info =====");
-        console.log("Deplyer:", deployerAddr);
-        console.log("Price Feed Operator:", priceFeedOperatorAddr);
-        console.log("");
-
-        for (uint i = 0; i < markets.length; i++) {
-            console.log("===== Market Info - %d =====", i);
-            printMarketConfig(faucet, markets[i]);
-            console.log("");
-        }
-    }
-
-    function printMarketConfig(
-        Faucet faucet,
-        TermMaxMarket market
-    ) public view {
-        MarketConfig memory marketConfig = market.config();
-        (
-            IMintableERC20 ft,
-            IMintableERC20 xt,
-            IMintableERC20 lpFt,
-            IMintableERC20 lpXt,
-            IGearingToken gt,
-            address collateralAddr,
-            IERC20 underlying
-        ) = market.tokens();
-
-        Faucet.TokenConfig memory collateralConfig = faucet.getTokenConfig(
-            faucet.getTokenId(collateralAddr)
-        );
-
-        Faucet.TokenConfig memory underlyingConfig = faucet.getTokenConfig(
-            faucet.getTokenId(address(underlying))
-        );
-
-        console.log("Market deployed at:", address(market));
-        console.log(
-            "Collateral (%s) deployed at: %s",
-            IERC20Metadata(collateralAddr).symbol(),
-            address(collateralAddr)
-        );
-        console.log(
-            "Underlying (%s) deployed at: %s",
-            IERC20Metadata(address(underlying)).symbol(),
-            address(underlying)
-        );
-        console.log(
-            "Collateral price feed deployed at:",
-            address(collateralConfig.priceFeedAddr)
-        );
-        console.log(
-            "Underlying price feed deployed at:",
-            address(underlyingConfig.priceFeedAddr)
-        );
-
-        console.log("FT deployed at:", address(ft));
-        console.log("XT deployed at:", address(xt));
-        console.log("LPFT deployed at:", address(lpFt));
-        console.log("LPXT deployed at:", address(lpXt));
-        console.log("GT deployed at:", address(gt));
-
-        console.log();
-
-        console.log("Treasurer:", marketConfig.treasurer);
-        console.log("Maturity:", marketConfig.maturity);
-        console.log("Open Time:", marketConfig.openTime);
-        console.log("Initial APR:", marketConfig.apr);
-        console.log("Liquidity Scaling Factor:", marketConfig.lsf);
-        console.log("Lending Fee Ratio:", marketConfig.lendFeeRatio);
-        console.log("Borrowing Fee Ratio:", marketConfig.borrowFeeRatio);
-        console.log(
-            "Min Notional Lending Fee Ratio:",
-            marketConfig.minNLendFeeR
-        );
-        console.log(
-            "Min Notional Borrowing Fee Ratio:",
-            marketConfig.minNBorrowFeeR
-        );
-        console.log("Redeem Fee Ratio:", marketConfig.redeemFeeRatio);
-        console.log("Issue FT Fee Ratio:", marketConfig.issueFtFeeRatio);
-        console.log("Protocol Fee Ratio:", marketConfig.protocolFeeRatio);
-        console.log("Locking Percentage:", marketConfig.lockingPercentage);
-        console.log("Initial LTV:", marketConfig.initialLtv);
-        console.log("Reward Is Distributed:", marketConfig.rewardIsDistributed);
-    }
-}
-=======
 // // SPDX-License-Identifier: MIT
 // pragma solidity ^0.8.27;
 
@@ -194,10 +30,10 @@
 //     address priceFeedOperatorAddr =
 //         vm.envAddress("ETH_SEPOLIA_PRICE_FEED_OPERATOR_ADDRESS");
 
-//     // address config
-//     address faucetAddr = address(0x8ade0c89f9a751fB2112AeF41C4E817dC62Cd0c5);
-//     address factoryAddr = address(0x7c48A59E3346D8A0cdDB221a836b84F706dc372e);
-//     address routerAddr = address(0xdC325533007E364fCc715667228B5278C75CC416);
+    // address config
+    address faucetAddr = address(0xd3d72c3f82a35c0f26F2E0d2c43DB9E5Db11B6FC);
+    address factoryAddr = address(0xa8726b82E53d6999bb2fCAdDc73Ec2914412e9fd);
+    address routerAddr = address(0xf8C57f9eed9e8C3a86eEd0EdA7A2B4154F0eb97c);
 
 //     address[] devs = [
 //         address(0x19A736387ea2F42AcAb1BC0FdE15e667e63ea9cC), // Sunny
@@ -323,5 +159,4 @@
 //         console.log("Initial LTV:", marketConfig.initialLtv);
 //         console.log("Reward Is Distributed:", marketConfig.rewardIsDistributed);
 //     }
-// }
->>>>>>> 5eff1281
+// }