// SPDX-License-Identifier: MIT
pragma solidity ^0.8.27;
import {ReentrancyGuard} from "@openzeppelin/contracts/utils/ReentrancyGuard.sol";
import {Ownable} from "@openzeppelin/contracts/access/Ownable.sol";
import {Pausable} from "@openzeppelin/contracts/utils/Pausable.sol";
import {SafeCast} from "@openzeppelin/contracts/utils/math/SafeCast.sol";
import {AggregatorV3Interface} from "@chainlink/contracts/src/v0.8/shared/interfaces/AggregatorV3Interface.sol";
import {IERC20Metadata, IERC20} from "@openzeppelin/contracts/token/ERC20/extensions/IERC20Metadata.sol";

import {ITermMaxMarket} from "./ITermMaxMarket.sol";
import {IMintableERC20} from "./tokens/IMintableERC20.sol";
import {IGearingToken} from "./tokens/IGearingToken.sol";
import {IFlashLoanReceiver} from "./IFlashLoanReceiver.sol";
import {TermMaxCurve} from "./lib/TermMaxCurve.sol";
import {Constants} from "./lib/Constants.sol";
import "./storage/TermMaxStorage.sol";

/**
 * @title Term Max Market
 * @author Term Structure Labs
 */
contract TermMaxMarket is ITermMaxMarket, ReentrancyGuard, Ownable, Pausable {
    using SafeCast for uint256;
    using SafeCast for int256;

    MarketConfig _config;
    address collateral;
    IERC20 underlying;
    IMintableERC20 ft;
    IMintableERC20 xt;
    IMintableERC20 lpFt;
    IMintableERC20 lpXt;
    IGearingToken gt;

    /// @notice Check if the market is tradable
    modifier isOpen() {
        // Check pausable switch
        _requireNotPaused();
        if (block.timestamp < _config.openTime) {
            revert MarketIsNotOpen();
        }
        if (block.timestamp >= _config.maturity) {
            revert MarketWasClosed();
        }
        _;
    }

    constructor(
        address collateral_,
        IERC20 underlying_,
        MarketConfig memory config_
    ) Ownable(msg.sender) {
        if (address(collateral_) == address(underlying_)) {
            revert CollateralCanNotEqualUnserlyinng();
        }
        if (
            config_.openTime < block.timestamp ||
            config_.maturity < config_.openTime
        ) {
            revert InvalidTime(config_.openTime, config_.maturity);
        }
        underlying = underlying_;
        collateral = collateral_;
        _config = config_;
    }

    /**
     * @inheritdoc ITermMaxMarket
     */
    function initialize(
        IMintableERC20[4] memory tokens_,
        IGearingToken gt_
    ) external override onlyOwner {
        if (address(ft) != address(0)) {
            revert MarketHasBeenInitialized();
        }

        ft = tokens_[0];
        xt = tokens_[1];
        lpFt = tokens_[2];
        lpXt = tokens_[3];
        gt = gt_;

        emit MarketInitialized(
            collateral,
            underlying,
            _config.openTime,
            _config.maturity,
            tokens_,
            gt_
        );
    }

    /**
     * @inheritdoc ITermMaxMarket
     */
    function config() public view override returns (MarketConfig memory) {
        return _config;
    }

    /**
     * @inheritdoc ITermMaxMarket
     */
    function tokens()
        external
        view
        override
        returns (
            IMintableERC20,
            IMintableERC20,
            IMintableERC20,
            IMintableERC20,
            IGearingToken,
            address,
            IERC20
        )
    {
        return (ft, xt, lpFt, lpXt, gt, collateral, underlying);
    }

    /**
     * @inheritdoc ITermMaxMarket
     */
    function setFeeRate(
        uint32 lendFeeRatio,
        uint32 minNLendFeeR,
        uint32 borrowFeeRatio,
        uint32 minNBorrowFeeR,
        uint32 redeemFeeRatio,
        uint32 issueFtfeeRatio,
        uint32 lockingPercentage,
        uint32 protocolFeeRatio
    ) external override onlyOwner isOpen {
        MarketConfig memory mConfig = _config;
        mConfig.lendFeeRatio = lendFeeRatio;
        mConfig.minNLendFeeR = minNLendFeeR;
        mConfig.borrowFeeRatio = borrowFeeRatio;
        mConfig.minNBorrowFeeR = minNBorrowFeeR;
        mConfig.redeemFeeRatio = redeemFeeRatio;
        mConfig.issueFtfeeRatio = issueFtfeeRatio;
        mConfig.lockingPercentage = lockingPercentage;
        mConfig.protocolFeeRatio = protocolFeeRatio;
        emit UpdateFeeRate(
            lendFeeRatio,
            minNLendFeeR,
            borrowFeeRatio,
            minNBorrowFeeR,
            redeemFeeRatio,
            issueFtfeeRatio,
            lockingPercentage,
            protocolFeeRatio
        );
    }

    /**
     * @inheritdoc ITermMaxMarket
     */
    function setTreasurer(address treasurer) external onlyOwner {
        _config.treasurer = treasurer;
        gt.setTreasurer(treasurer);

        emit UpdateTreasurer(treasurer);
    }

    /**
     * @inheritdoc ITermMaxMarket
     */
    function provideLiquidity(
        uint256 underlyingAmt
    )
        external
        isOpen
        nonReentrant
        returns (uint128 lpFtOutAmt, uint128 lpXtOutAmt)
    {
        (lpFtOutAmt, lpXtOutAmt) = _provideLiquidity(msg.sender, underlyingAmt);
    }

    function _provideLiquidity(
        address caller,
        uint256 underlyingAmt
    ) internal returns (uint128 lpFtOutAmt, uint128 lpXtOutAmt) {
        uint ftReserve = ft.balanceOf(address(this));
        uint lpFtTotalSupply = lpFt.totalSupply();

        uint xtReserve = xt.balanceOf(address(this));
        uint lpXtTotalSupply = lpXt.totalSupply();
        (uint128 ftMintedAmt, uint128 xtMintedAmt) = _addLiquidity(
            caller,
            underlyingAmt,
            _config.initialLtv
        );

        lpFtOutAmt = TermMaxCurve
            ._calculateLpOut(ftMintedAmt, ftReserve, lpFtTotalSupply)
            .toUint128();

        lpXtOutAmt = TermMaxCurve
            ._calculateLpOut(xtMintedAmt, xtReserve, lpXtTotalSupply)
            .toUint128();
        lpXt.mint(caller, lpXtOutAmt);
        lpFt.mint(caller, lpFtOutAmt);

        emit ProvideLiquidity(caller, underlyingAmt, lpFtOutAmt, lpXtOutAmt);
    }

    function _addLiquidity(
        address caller,
        uint256 underlyingAmt,
        uint256 ltv
    ) internal returns (uint128 ftMintedAmt, uint128 xtMintedAmt) {
        underlying.transferFrom(caller, address(this), underlyingAmt);

        ftMintedAmt = ((underlyingAmt * ltv) / Constants.DECIMAL_BASE)
            .toUint128();
        xtMintedAmt = underlyingAmt.toUint128();
        // Mint tokens to this
        ft.mint(address(this), ftMintedAmt);
        xt.mint(address(this), xtMintedAmt);
    }

    /// @notice Calculate how many days until expiration
    function _daysToMaturity(
        uint maturity
    ) internal view returns (uint256 daysToMaturity) {
        daysToMaturity =
            (maturity - block.timestamp + Constants.SECONDS_IN_DAY - 1) /
            Constants.SECONDS_IN_DAY;
    }

    /**
     * @inheritdoc ITermMaxMarket
     */
    function withdrawLp(
        uint128 lpFtAmt,
        uint128 lpXtAmt
    )
        external
        override
        isOpen
        nonReentrant
        returns (uint128 ftOutAmt, uint128 xtOutAmt)
    {
        (ftOutAmt, xtOutAmt) = _withdrawLp(msg.sender, lpFtAmt, lpXtAmt);
    }

    function _withdrawLp(
        address caller,
        uint256 lpFtAmt,
        uint256 lpXtAmt
    ) internal returns (uint128 ftOutAmt, uint128 xtOutAmt) {
        uint lpFtTotalSupply = lpFt.totalSupply();
        uint lpXtTotalSupply = lpXt.totalSupply();
        MarketConfig memory mConfig = _config;
        // calculate reward
        uint ftReserve = ft.balanceOf(address(this));
        if (lpFtAmt > 0) {
            uint reward = TermMaxCurve._calculateLpReward(
                block.timestamp,
                mConfig.openTime,
                mConfig.maturity,
                lpFtTotalSupply,
                lpFtAmt,
                lpFt.balanceOf(address(this))
            );
            lpFt.transferFrom(caller, address(this), lpFtAmt);
            lpFt.burn(lpFtAmt);

            lpFtAmt += reward;

            ftOutAmt = ((lpFtAmt * ftReserve) / lpFtTotalSupply).toUint128();
        }
        uint xtReserve = xt.balanceOf(address(this));
        if (lpXtAmt > 0) {
            uint reward = TermMaxCurve._calculateLpReward(
                block.timestamp,
                mConfig.openTime,
                mConfig.maturity,
                lpXtTotalSupply,
                lpXtAmt,
                lpXt.balanceOf(address(this))
            );
            lpXtAmt += reward;

            lpXt.transferFrom(caller, address(this), lpXtAmt);
            lpXt.burn(lpXtAmt);

            xtOutAmt = ((lpXtAmt * xtReserve) / lpXtTotalSupply).toUint128();
        }

        uint sameProportionFt = (xtOutAmt * mConfig.initialLtv) /
            Constants.DECIMAL_BASE;

        if (sameProportionFt > ftOutAmt) {
            uint xtExcess = ((sameProportionFt - ftOutAmt) *
                Constants.DECIMAL_BASE) / mConfig.initialLtv;
            TradeParams memory tradeParams = TradeParams(
                xtExcess,
                ftReserve,
                xtReserve,
                _daysToMaturity(mConfig.maturity)
            );
            (, , mConfig.apr) = TermMaxCurve._sellNegXt(tradeParams, mConfig);
        } else if (sameProportionFt < ftOutAmt) {
            uint ftExcess = ftOutAmt - sameProportionFt;
            TradeParams memory tradeParams = TradeParams(
                ftExcess,
                ftReserve,
                xtReserve,
                _daysToMaturity(mConfig.maturity)
            );
            (, , mConfig.apr) = TermMaxCurve._sellNegFt(tradeParams, mConfig);
        }
        if (ftOutAmt > 0) {
            ft.transfer(caller, ftOutAmt);
        }
        if (xtOutAmt > 0) {
            xt.transfer(caller, xtOutAmt);
        }
        _config.apr = mConfig.apr;
        emit WithdrawLP(
            caller,
            lpFtAmt.toUint128(),
            lpXtAmt.toUint128(),
            ftOutAmt,
            xtOutAmt,
            mConfig.apr
        );
    }

    /**
     * @inheritdoc ITermMaxMarket
     */
    function buyFt(
        uint128 underlyingAmtIn,
        uint128 minTokenOut
    ) external override nonReentrant isOpen returns (uint256 netOut) {
        netOut = _buyToken(msg.sender, ft, underlyingAmtIn, minTokenOut);
    }

    /**
     * @inheritdoc ITermMaxMarket
     */
    function buyXt(
        uint128 underlyingAmtIn,
        uint128 minTokenOut
    ) external override nonReentrant isOpen returns (uint256 netOut) {
        netOut = _buyToken(msg.sender, xt, underlyingAmtIn, minTokenOut);
    }

    function _buyToken(
        address caller,
        IMintableERC20 token,
        uint128 underlyingAmtIn,
        uint128 minTokenOut
    ) internal returns (uint256 netOut) {
        // Get old reserves
        uint ftReserve = ft.balanceOf(address(this));
        uint xtReserve = xt.balanceOf(address(this));
        MarketConfig memory mConfig = _config;
        TradeParams memory tradeParams = TradeParams(
            underlyingAmtIn,
            ftReserve,
            xtReserve,
            _daysToMaturity(mConfig.maturity)
        );

        uint feeAmt;
        // add new lituidity
        _addLiquidity(caller, underlyingAmtIn, mConfig.initialLtv);
        if (token == ft) {
            uint newFtReserve;
            uint newXtReserve;
            (newFtReserve, newXtReserve, mConfig.apr) = TermMaxCurve._buyFt(
                tradeParams,
                mConfig
            );
            // calculate fee
            feeAmt = TermMaxCurve._calculateFee(
                ftReserve,
                xtReserve,
                newFtReserve,
                newXtReserve,
                mConfig.lendFeeRatio,
                mConfig.initialLtv
            );
            feeAmt = TermMaxCurve._max(
                feeAmt,
                (underlyingAmtIn * mConfig.minNLendFeeR) /
                    Constants.DECIMAL_BASE
            );
            // Fee to prootocol
            feeAmt = _tranferFeeToTreasurer(
                mConfig.treasurer,
                feeAmt,
                mConfig.protocolFeeRatio
            );
            uint finalFtReserve;
            (finalFtReserve, , mConfig.apr) = TermMaxCurve._buyNegFt(
                TradeParams(
                    feeAmt,
                    newFtReserve,
                    newXtReserve,
                    tradeParams.daysToMaturity
                ),
                mConfig
            );

            uint ypCurrentReserve = ft.balanceOf(address(this));
            netOut = ypCurrentReserve - finalFtReserve;
        } else {
            uint newFtReserve;
            uint newXtReserve;
            (newFtReserve, newXtReserve, mConfig.apr) = TermMaxCurve._buyXt(
                tradeParams,
                mConfig
            );
            // calculate fee
            feeAmt = TermMaxCurve._calculateFee(
                ftReserve,
                xtReserve,
                newFtReserve,
                newXtReserve,
                mConfig.borrowFeeRatio,
                mConfig.initialLtv
            );
            feeAmt = TermMaxCurve._max(
                feeAmt,
                (underlyingAmtIn * mConfig.minNBorrowFeeR) /
                    Constants.DECIMAL_BASE
            );
            // Fee to prootocol
            feeAmt = _tranferFeeToTreasurer(
                mConfig.treasurer,
                feeAmt,
                mConfig.protocolFeeRatio
            );
            uint finalXtReserve;
            (, finalXtReserve, mConfig.apr) = TermMaxCurve._buyNegXt(
                TradeParams(
                    feeAmt,
                    newFtReserve,
                    newXtReserve,
                    tradeParams.daysToMaturity
                ),
                mConfig
            );
            uint yaCurrentReserve = xt.balanceOf(address(this));
            netOut = yaCurrentReserve - finalXtReserve;
        }

        if (netOut < minTokenOut) {
            revert UnexpectedAmount(minTokenOut, netOut.toUint128());
        }
        token.transfer(caller, netOut);
        // _lock_fee
        _lockFee(feeAmt, mConfig.lockingPercentage, mConfig.initialLtv);
        _config.apr = mConfig.apr;
        emit BuyToken(
            caller,
            token,
            underlyingAmtIn,
            minTokenOut,
            netOut.toUint128(),
            feeAmt.toUint128(),
            mConfig.apr
        );
    }

    /**
     * @inheritdoc ITermMaxMarket
     */
    function sellFt(
        uint128 ftAmtIn,
        uint128 minUnderlyingOut
    ) external override nonReentrant isOpen returns (uint256 netOut) {
        netOut = _sellToken(msg.sender, ft, ftAmtIn, minUnderlyingOut);
    }

    /**
     * @inheritdoc ITermMaxMarket
     */
    function sellXt(
        uint128 xtAmtIn,
        uint128 minUnderlyingOut
    ) external override nonReentrant isOpen returns (uint256 netOut) {
        netOut = _sellToken(msg.sender, xt, xtAmtIn, minUnderlyingOut);
    }

    function _sellToken(
        address caller,
        IMintableERC20 token,
        uint128 tokenAmtIn,
        uint128 minUnderlyingOut
    ) internal returns (uint256 netOut) {
        // Get old reserves
        uint ftReserve = ft.balanceOf(address(this));
        uint xtReserve = xt.balanceOf(address(this));

        token.transferFrom(caller, address(this), tokenAmtIn);

        MarketConfig memory mConfig = _config;
        TradeParams memory tradeParams = TradeParams(
            tokenAmtIn,
            ftReserve,
            xtReserve,
            _daysToMaturity(mConfig.maturity)
        );
        uint feeAmt;
        if (token == ft) {
            uint newFtReserve;
            uint newXtReserve;
            (newFtReserve, newXtReserve, mConfig.apr) = TermMaxCurve._sellFt(
                tradeParams,
                mConfig
            );
            netOut = xtReserve - newXtReserve;
            // calculate fee
            feeAmt = TermMaxCurve._calculateFee(
                ftReserve,
                xtReserve,
                newFtReserve,
                newXtReserve,
                mConfig.borrowFeeRatio,
                mConfig.initialLtv
            );
            feeAmt = TermMaxCurve._max(
                feeAmt,
                (netOut * mConfig.minNBorrowFeeR) / Constants.DECIMAL_BASE
            );
        } else {
            uint newFtReserve;
            uint newXtReserve;
            (newFtReserve, newXtReserve, mConfig.apr) = TermMaxCurve._sellXt(
                tradeParams,
                mConfig
            );
            netOut = tokenAmtIn + xtReserve - newXtReserve;
            // calculate fee
            feeAmt = TermMaxCurve._calculateFee(
                ftReserve,
                xtReserve,
                newFtReserve,
                newXtReserve,
                mConfig.lendFeeRatio,
                mConfig.initialLtv
            );
            feeAmt = TermMaxCurve._max(
                feeAmt,
                (netOut * mConfig.minNLendFeeR) / Constants.DECIMAL_BASE
            );
        }
        netOut -= feeAmt;
        if (netOut < minUnderlyingOut) {
            revert UnexpectedAmount(minUnderlyingOut, netOut.toUint128());
        }
        // Fee to prootocol
        feeAmt = _tranferFeeToTreasurer(
            mConfig.treasurer,
            feeAmt,
            mConfig.protocolFeeRatio
        );

        ft.burn((netOut * mConfig.initialLtv) / Constants.DECIMAL_BASE);
        xt.burn(netOut);
        _lockFee(feeAmt, mConfig.lockingPercentage, mConfig.initialLtv);

        underlying.transfer(caller, netOut);
        _config.apr = mConfig.apr;
        emit SellToken(
            caller,
            token,
            tokenAmtIn,
            minUnderlyingOut,
            netOut.toUint128(),
            feeAmt.toUint128(),
            mConfig.apr
        );
    }

    function redeemFtAndXtToUnderlying(
        uint256 underlyingAmt
    ) external override nonReentrant isOpen {
        _redeemFtAndXtToUnderlying(msg.sender, underlyingAmt);
    }

    function _redeemFtAndXtToUnderlying(
        address caller,
        uint256 underlyingAmt
    ) internal {
        uint ftAmt = (underlyingAmt * _config.initialLtv) /
            Constants.DECIMAL_BASE;
        ft.transferFrom(caller, address(this), ftAmt);
        xt.transferFrom(caller, address(this), underlyingAmt);
        ft.burn(ftAmt);
        xt.burn(underlyingAmt);
        underlying.transfer(caller, underlyingAmt);

        emit RemoveLiquidity(caller, underlyingAmt);
    }

    /// @notice Lock up a portion of the transaction fee and release it slowly in the later stage
    function _lockFee(
        uint256 feeAmount,
        uint256 lockingPercentage,
        uint256 initialLtv
    ) internal {
        uint feeToLock = (feeAmount *
            lockingPercentage +
            Constants.DECIMAL_BASE -
            1) / Constants.DECIMAL_BASE;
        uint ypAmount = (feeToLock * initialLtv) / Constants.DECIMAL_BASE;

        uint lpFtAmt = TermMaxCurve._calculateLpOut(
            ypAmount,
            ft.balanceOf(address(this)) - ypAmount,
            lpFt.totalSupply()
        );
        lpFt.mint(address(this), lpFtAmt);

        uint lpXtAmt = TermMaxCurve._calculateLpOut(
            feeToLock,
            xt.balanceOf(address(this)) - feeToLock,
            lpXt.totalSupply()
        );
        lpXt.mint(address(this), lpXtAmt);
    }

    /**
     * @inheritdoc ITermMaxMarket
     */
    function leverageByXt(
        address receiver,
        uint128 xtAmt,
        bytes calldata callbackData
    ) external override isOpen nonReentrant returns (uint256 gtId) {
        return _leverageByXt(msg.sender, receiver, xtAmt, callbackData);
    }

    function _leverageByXt(
        address caller,
        address receiver,
        uint128 xtAmt,
        bytes calldata callbackData
    ) internal returns (uint256 gtId) {
        xt.transferFrom(caller, address(this), xtAmt);

        // 1 xt -> 1 underlying raised
        // Debt 1 * initialLtv round up
        uint128 debt = ((xtAmt *
            _config.initialLtv +
            Constants.DECIMAL_BASE -
            1) / Constants.DECIMAL_BASE).toUint128();

        // Send debt to borrower
        underlying.transfer(caller, xtAmt);
        // Callback function
        bytes memory collateralData = IFlashLoanReceiver(caller)
            .executeOperation(caller, underlying, debt, callbackData);

        // Mint GT
        gtId = gt.mint(receiver, debt, collateralData);

        emit MintGt(caller, receiver, gtId, debt, 0, collateralData);
    }

    /**
     * @inheritdoc ITermMaxMarket
     */
    function issueFt(
        uint128 debt,
        bytes calldata collateralData
<<<<<<< HEAD
    ) external override isOpen nonReentrant returns (uint256 gtId, uint256 netFtOut) {
        return _leverageByCollateral(msg.sender, debt, collateralData);
=======
    )
        external
        override
        isOpen
        nonReentrant
        returns (uint256 gtId, uint128 ftOutAmt)
    {
        return _issueFt(msg.sender, debt, collateralData);
>>>>>>> a79186f6
    }

    function _issueFt(
        address caller,
        uint128 debt,
        bytes calldata collateralData
<<<<<<< HEAD
    ) internal returns (uint256 gtId, uint256 netFtOut) {
=======
    ) internal returns (uint256 gtId, uint128 ftOutAmt) {
>>>>>>> a79186f6
        // Mint GT
        gtId = gt.mint(caller, debt, collateralData);

        MarketConfig memory mConfig = _config;
<<<<<<< HEAD
        uint leverFee = (debt * mConfig.leverfeeRatio) / Constants.DECIMAL_BASE;
        ft.transfer(mConfig.treasurer, leverFee);
        netFtOut = debt - leverFee;
        ft.mint(caller, netFtOut);

        emit MintGt(caller, caller, gtId, debt, leverFee.toUint128(), collateralData);
=======
        uint128 issueFee = ((debt * mConfig.issueFtfeeRatio) /
            Constants.DECIMAL_BASE).toUint128();
        ft.transfer(mConfig.treasurer, issueFee);
        ftOutAmt = debt - issueFee;
        ft.mint(caller, ftOutAmt);

        emit IssueFt(caller, gtId, debt, ftOutAmt, issueFee, collateralData);
>>>>>>> a79186f6
    }

    /**
     * @inheritdoc ITermMaxMarket
     */
    function redeem(
        uint256[4] calldata amountArray
    ) external virtual override nonReentrant {
        _redeem(msg.sender, amountArray);
    }

    // function redeemByPermit(
    //     address caller,
    //     uint256[4] calldata amountArray,
    //     uint256[4] calldata deadlineArray,
    //     uint8[4] calldata vArray,
    //     bytes32[4] calldata rArrray,
    //     bytes32[4] calldata sArray
    // ) external virtual override nonReentrant {
    //     IMintableERC20[4] memory permitTokens = [lpFt, lpXt, ft, xt];
    //     for (uint i = 0; i < amountArray.length; ++i) {
    //         if (amountArray[i] > 0) {
    //             permitTokens[i].permit(
    //                 sender,
    //                 address(this),
    //                 amountArray[i],
    //                 deadlineArray[i],
    //                 vArray[i],
    //                 rArrray[i],
    //                 sArray[i]
    //             );
    //         }
    //     }
    //     _redeem(sender, amountArray);
    // }

    function _redeem(address caller, uint256[4] calldata amountArray) internal {
        MarketConfig memory mConfig = _config;
        {
            uint liquidationDeadline = gt.liquidatable()
                ? mConfig.maturity + Constants.LIQUIDATION_WINDOW
                : mConfig.maturity;
            if (block.timestamp < liquidationDeadline) {
                revert CanNotRedeemBeforeFinalLiquidationDeadline(
                    liquidationDeadline
                );
            }
        }

        // Burn all lp tokens owned by this contract after maturity to release all reward
        if (!mConfig.rewardIsDistributed) {
            _distributeAllReward();
        }
        // k = (1 - initalLtv) * DECIMAL_BASE
        uint k = Constants.DECIMAL_BASE - mConfig.initialLtv;
        uint userPoint;
        // uint fee;
        {
            // Calculate lp tokens output
            uint lpFtAmt = amountArray[0];
            if (lpFtAmt > 0) {
                lpFt.transferFrom(caller, address(this), lpFtAmt);
                uint lpFtTotalSupply = lpFt.totalSupply();
                uint ftReserve = ft.balanceOf(address(this));
                userPoint += (lpFtAmt * ftReserve) / lpFtTotalSupply;
                lpFt.burn(lpFtAmt);
            }
            uint lpXtAmt = amountArray[1];
            if (lpXtAmt > 0) {
                lpXt.transferFrom(caller, address(this), lpXtAmt);
                uint lpXtTotalSupply = lpXt.totalSupply();
                uint xtReserve = xt.balanceOf(address(this));
                uint xtAmt = (lpXtAmt * xtReserve) / lpXtTotalSupply;
                userPoint += (xtAmt * k) / Constants.DECIMAL_BASE;
                lpFt.burn(lpXtAmt);
            }
        }
        // All points = ypSupply + yaSupply * (1 - initalLtv) = ypSupply * k / DECIMAL_BASE
        uint allPoints = ft.totalSupply() +
            (xt.totalSupply() * k) /
            Constants.DECIMAL_BASE;
        {
            uint ftAmt = amountArray[2];
            if (ftAmt > 0) {
                ft.transferFrom(caller, address(this), ftAmt);
                userPoint += ftAmt;
                ft.burn(ftAmt);
            }
            uint xtAmt = amountArray[3];
            if (xtAmt > 0) {
                xt.transferFrom(caller, address(this), xtAmt);
                userPoint += (xtAmt * k) / Constants.DECIMAL_BASE;
                xt.burn(xtAmt);
            }
        }

        // The proportion that user will get how many underlying and collateral when do redeem
        uint proportion = (userPoint * Constants.DECIMAL_BASE) / allPoints;
        bytes memory deliveryData = gt.delivery(proportion, caller);
        // Transfer underlying output
        uint underlyingAmt = (underlying.balanceOf(address(this)) *
            proportion) / Constants.DECIMAL_BASE;
        if (mConfig.redeemFeeRatio > 0) {
            underlyingAmt = _tranferFeeToTreasurer(
                mConfig.treasurer,
                underlyingAmt,
                mConfig.redeemFeeRatio
            );
        }
        underlying.transfer(caller, underlyingAmt);
        emit Redeem(
            caller,
            proportion.toUint128(),
            underlyingAmt.toUint128(),
            deliveryData
        );
    }

    /// @notice Release all locked rewards
    function _distributeAllReward() internal {
        uint lpFtBalance = lpFt.balanceOf(address(this));
        uint lpXtBalance = lpXt.balanceOf(address(this));
        if (lpFtBalance > 0) {
            lpFt.burn(lpFtBalance);
        }
        if (lpXtBalance > 0) {
            lpXt.burn(lpXtBalance);
        }
        // Burn all ft tokens in gt
        uint amount = ft.balanceOf(address(gt));
        ft.transferFrom(address(gt), address(this), amount);
        ft.burn(amount);
    }

    function _tranferFeeToTreasurer(
        address treasurer,
        uint256 totalFee,
        uint32 protocolFeeRatio
    ) internal returns (uint256 remainningFee) {
        uint feeToProtocol = (totalFee * protocolFeeRatio) /
            Constants.DECIMAL_BASE;
        underlying.transfer(treasurer, feeToProtocol);
        remainningFee = totalFee - feeToProtocol;
    }

    /// @notice Suspension of market trading
    function pause() external onlyOwner {
        _pause();
    }

    /// @notice Open Market Trading
    function unpause() external onlyOwner {
        _unpause();
    }
}<|MERGE_RESOLUTION|>--- conflicted
+++ resolved
@@ -670,10 +670,6 @@
     function issueFt(
         uint128 debt,
         bytes calldata collateralData
-<<<<<<< HEAD
-    ) external override isOpen nonReentrant returns (uint256 gtId, uint256 netFtOut) {
-        return _leverageByCollateral(msg.sender, debt, collateralData);
-=======
     )
         external
         override
@@ -682,30 +678,17 @@
         returns (uint256 gtId, uint128 ftOutAmt)
     {
         return _issueFt(msg.sender, debt, collateralData);
->>>>>>> a79186f6
     }
 
     function _issueFt(
         address caller,
         uint128 debt,
         bytes calldata collateralData
-<<<<<<< HEAD
-    ) internal returns (uint256 gtId, uint256 netFtOut) {
-=======
     ) internal returns (uint256 gtId, uint128 ftOutAmt) {
->>>>>>> a79186f6
         // Mint GT
         gtId = gt.mint(caller, debt, collateralData);
 
         MarketConfig memory mConfig = _config;
-<<<<<<< HEAD
-        uint leverFee = (debt * mConfig.leverfeeRatio) / Constants.DECIMAL_BASE;
-        ft.transfer(mConfig.treasurer, leverFee);
-        netFtOut = debt - leverFee;
-        ft.mint(caller, netFtOut);
-
-        emit MintGt(caller, caller, gtId, debt, leverFee.toUint128(), collateralData);
-=======
         uint128 issueFee = ((debt * mConfig.issueFtfeeRatio) /
             Constants.DECIMAL_BASE).toUint128();
         ft.transfer(mConfig.treasurer, issueFee);
@@ -713,7 +696,6 @@
         ft.mint(caller, ftOutAmt);
 
         emit IssueFt(caller, gtId, debt, ftOutAmt, issueFee, collateralData);
->>>>>>> a79186f6
     }
 
     /**
