// SPDX-License-Identifier: MIT
pragma solidity ^0.8.27;

import {ReentrancyGuard} from "@openzeppelin/contracts/utils/ReentrancyGuard.sol";
import {Pausable} from "@openzeppelin/contracts/utils/Pausable.sol";
import {SafeCast} from "@openzeppelin/contracts/utils/math/SafeCast.sol";
import {SafeERC20} from "@openzeppelin/contracts/token/ERC20/utils/SafeERC20.sol";
import {ITermMaxMarket, MarketConfig, IMintableERC20, IERC20} from "./ITermMaxMarket.sol";
import {TokenPairConfig} from "./storage/TermMaxStorage.sol";
import {ITermMaxTokenPair} from "./ITermMaxTokenPair.sol";
import {IGearingToken} from "./tokens/IGearingToken.sol";
import {IFlashLoanReceiver} from "./IFlashLoanReceiver.sol";
import {Constants} from "./lib/Constants.sol";
import {Ownable} from "./access/Ownable.sol";
import {TermMaxCurve, MathLib} from "./lib/TermMaxCurve.sol";

/**
 * @title TermMax Market
 * @author Term Structure Labs
 */
contract TermMaxMarket is ITermMaxMarket, ReentrancyGuard, Ownable, Pausable {
    using SafeCast for uint256;
    using SafeCast for int256;
    using SafeERC20 for IERC20;
    using SafeERC20 for IMintableERC20;

    MarketConfig private _config;
    ITermMaxTokenPair private _tokenPair;
    uint gtId = type(uint256).max;
    address provider;

    IMintableERC20 private ft;
    IMintableERC20 private xt;
    IERC20 private underlying;

    /// @notice Check if the market is tradable
    modifier isOpen() {
        _requireNotPaused();
        TokenPairConfig memory config_ = _tokenPair.config();
        if (block.timestamp < config_.openTime || block.timestamp >= config_.maturity) {
            revert MarketIsNotOpen();
        }
        _;
    }

    /// @notice Check if the market is borrowing allowed
    modifier isBorrowingAllowed() {
        if (_config.borrowCurveCuts.length == 0) {
            revert TOBEDEFINED();
        }
        _;
    }

    /// @notice Check if the market is lending allowed
    modifier isLendingAllowed() {
        if (_config.lendCurveCuts.length == 0) {
            revert TOBEDEFINED();
        }
        _;
    }

    /**
     * @inheritdoc ITermMaxMarket
     */
    function initialize(address admin, ITermMaxTokenPair tokenPair_, MarketConfig memory config_) external override {
        __initializeOwner(admin);
        _tokenPair = tokenPair_;
        _config = config_;
        (IMintableERC20 ft_, IMintableERC20 xt_, , , IERC20 underlying_) = _tokenPair.tokens();

        ft = ft_;
        xt = xt_;
        underlying = underlying_;

        emit MarketInitialized(tokenPair_);
    }

    /**
     * @inheritdoc ITermMaxMarket
     */
    function config() public view override returns (MarketConfig memory) {
        return _config;
    }

    /**
     * @inheritdoc ITermMaxMarket
     */
    function ftXtReserves() public view override returns (uint256, uint256) {
        uint256 ftReserve = ft.balanceOf(address(this));
        uint256 xtReserve = xt.balanceOf(address(this));
        return (ftReserve, xtReserve);
    }

    /**
     * @inheritdoc ITermMaxMarket
     */
    function tokenPair() external view override returns (ITermMaxTokenPair) {
        return _tokenPair;
    }

    /**
     * @inheritdoc ITermMaxMarket
     */
    function tokens() external view override returns (IMintableERC20, IMintableERC20, IGearingToken, address, IERC20) {
        return _tokenPair.tokens();
    }

    /**
     * @inheritdoc ITermMaxMarket
     */
<<<<<<< HEAD
    function apr() external view override returns (uint lendApr_, uint borrowApr_) {
        (, IMintableERC20 xt, , , ) = _tokenPair.tokens();
=======
    function apr() external view override returns (uint apr_) {
>>>>>>> 7fd85fde
        uint daysToMaturity = _daysToMaturity(_tokenPair.config().maturity);
        uint oriXtReserve = xt.balanceOf(address(this));

        uint lendCutId = TermMaxCurve.calcCutId(_config.lendCurveCuts, oriXtReserve);
        (, uint lendVXtReserve, uint lendVFtReserve) = TermMaxCurve.calcIntervalProps(
            daysToMaturity,
            _config.lendCurveCuts[lendCutId],
            oriXtReserve
        );
        lendApr_ = ((lendVFtReserve * Constants.DECIMAL_BASE * Constants.DAYS_IN_YEAR) / lendVXtReserve) * daysToMaturity;

        uint borrowCutId = TermMaxCurve.calcCutId(_config.borrowCurveCuts, oriXtReserve);
        (, uint borrowVXtReserve, uint borrowVFtReserve) = TermMaxCurve.calcIntervalProps(
            daysToMaturity,
            _config.borrowCurveCuts[borrowCutId],
            oriXtReserve
        );
        borrowApr_ = ((borrowVFtReserve * Constants.DECIMAL_BASE * Constants.DAYS_IN_YEAR) / borrowVXtReserve) * daysToMaturity;
    }

    /**
     * @inheritdoc ITermMaxMarket
     */
    function updateMarketConfig(
        MarketConfig calldata newConfig,
        uint newFtReserve,
        uint newXtReserve,
        uint gtId_
    ) external override onlyOwner {
<<<<<<< HEAD
        (IMintableERC20 ft, IMintableERC20 xt, IGearingToken gt, , ) = _tokenPair.tokens();
=======
>>>>>>> 7fd85fde
        if (newConfig.maker != _config.maker) revert TOBEDEFINED();
        if (newConfig.treasurer != _config.treasurer) revert TOBEDEFINED();
        if (newConfig.lendCurveCuts.length > 0) {
            if (newConfig.lendCurveCuts[0].xtReserve != 0) revert TOBEDEFINED();
        }
        for (uint i = 1; i < newConfig.lendCurveCuts.length; i++) {
            if (newConfig.lendCurveCuts[i].xtReserve <= newConfig.lendCurveCuts[i - 1].xtReserve) revert TOBEDEFINED();
        }
        if (newConfig.borrowCurveCuts.length > 0) {
            if (newConfig.borrowCurveCuts[0].xtReserve != 0) revert TOBEDEFINED();
        }
        for (uint i = 1; i < newConfig.borrowCurveCuts.length; i++) {
            if (newConfig.borrowCurveCuts[i].xtReserve <= newConfig.borrowCurveCuts[i - 1].xtReserve)
                revert TOBEDEFINED();
        }
        _config = newConfig;

        (uint xtReserve, uint ftReserve) = ftXtReserves();
        if (newFtReserve > ftReserve) {
            ft.safeTransferFrom(_config.maker, address(this), newFtReserve - ftReserve);
        } else if (newFtReserve < ftReserve) {
            ft.safeTransfer(_config.maker, ftReserve - newFtReserve);
        }
        if (newXtReserve > xtReserve) {
            xt.safeTransferFrom(_config.maker, address(this), newXtReserve - xtReserve);
        } else if (newXtReserve < xtReserve) {
            xt.safeTransfer(_config.maker, xtReserve - newXtReserve);
        }
        if (gtId != gtId_) {
            if (gtId != type(uint256).max) gt.safeTransferFrom(address(this), _config.maker, gtId);
            gt.safeTransferFrom(_config.maker, address(this), gtId_);
            gtId = gtId_;
        }

        emit UpdateMarketConfig(_config);
    }

    /**
     * @inheritdoc ITermMaxMarket
     */
    function setProvider(address provider_) external override onlyOwner {
        provider = provider_;
        emit UpdateProvider(provider);
    }

    /// @notice Calculate how many days until expiration
    function _daysToMaturity(uint maturity) internal view returns (uint256 daysToMaturity) {
        daysToMaturity = (maturity - block.timestamp + Constants.SECONDS_IN_DAY - 1) / Constants.SECONDS_IN_DAY;
    }

    /**
     * @inheritdoc ITermMaxMarket
     */
    function buyFt(
        uint128 underlyingAmtIn,
        uint128 minTokenOut
    ) external override nonReentrant isOpen isLendingAllowed returns (uint256 netOut) {
        return _buyToken(underlyingAmtIn, minTokenOut, _buyFt);
    }

    /**
     * @inheritdoc ITermMaxMarket
     */
    function buyXt(
        uint128 underlyingAmtIn,
        uint128 minTokenOut
    ) external override nonReentrant isOpen isBorrowingAllowed returns (uint256 netOut) {
        return _buyToken(underlyingAmtIn, minTokenOut, _buyXt);
    }

    /**
     * @inheritdoc ITermMaxMarket
     */
    function sellFt(
        uint128 ftAmtIn,
        uint128 minUnderlyingOut
    ) external override nonReentrant isOpen isBorrowingAllowed returns (uint256 netOut) {
        return _sellToken(ftAmtIn, minUnderlyingOut, _sellFt);
    }

    /**
     * @inheritdoc ITermMaxMarket
     */
    function sellXt(
        uint128 xtAmtIn,
        uint128 minUnderlyingOut
    ) external override nonReentrant isOpen isLendingAllowed returns (uint256 netOut) {
        return _sellToken(xtAmtIn, minUnderlyingOut, _sellXt);
    }

    /**
     * @inheritdoc ITermMaxMarket
     */
    function pause() external override onlyOwner {
        _pause();
    }

    /**
     * @inheritdoc ITermMaxMarket
     */
    function unpause() external override onlyOwner {
        _unpause();
    }

    function _buyToken(
        uint128 underlyingAmtIn,
        uint128 minTokenOut,
        function(uint, uint, uint) internal view returns (uint, uint, IMintableERC20) func
    ) internal returns (uint256 netOut) {
        uint daysToMaturity = _daysToMaturity(_tokenPair.config().maturity);
        uint oriXtReserve = xt.balanceOf(address(this));

        (uint tokenAmtOut, uint feeAmt, IMintableERC20 tokenOut) = func(daysToMaturity, oriXtReserve, underlyingAmtIn);

        netOut = tokenAmtOut + underlyingAmtIn - feeAmt;
        if (netOut < minTokenOut) revert UnexpectedAmount(minTokenOut, netOut);

        underlying.safeTransferFrom(msg.sender, address(this), underlyingAmtIn);
        underlying.safeTransfer(_config.treasurer, feeAmt);
        underlying.approve(address(_tokenPair), underlyingAmtIn);
<<<<<<< HEAD
        _tokenPair.mintFtAndXt(address(this), address(this), underlyingAmtIn - feeAmt);

        uint ftReserve = ft.balanceOf(address(this));
        if (tokenOut == ft && ftReserve < netOut) {
            _issueFt(msg.sender, ftReserve, netOut);
            tokenOut.safeTransfer(msg.sender, ftReserve);
        } else {
            tokenOut.safeTransfer(msg.sender, netOut);
        }
=======
        _tokenPair.mintFtAndXt(address(this), underlyingAmtIn - feeAmt);
        tokenOut.safeTransfer(msg.sender, netOut);
>>>>>>> 7fd85fde
        emit BuyToken(
            msg.sender,
            tokenOut,
            underlyingAmtIn,
            minTokenOut,
            netOut,
            feeAmt,
            ft.balanceOf(address(this)),
            xt.balanceOf(address(this))
        );
    }

    function _buyFt(
        uint daysToMaturity,
        uint oriXtReserve,
        uint underlyingAmtIn
<<<<<<< HEAD
    ) internal view returns (uint tokenAmtOut, uint feeAmt, bool isXtOut) {
        (, uint negDeltaFt) = TermMaxCurve.buyFt(daysToMaturity, _config.borrowCurveCuts, oriXtReserve, underlyingAmtIn);
        feeAmt = (negDeltaFt * _config.lendFeeRatio) / Constants.DECIMAL_BASE;
        uint minFeeAmt = (underlyingAmtIn * _config.minNLendFeeR) / Constants.DECIMAL_BASE;
        feeAmt = feeAmt < minFeeAmt ? minFeeAmt : feeAmt;
        (, tokenAmtOut) = TermMaxCurve.buyFt(daysToMaturity, _config.borrowCurveCuts, oriXtReserve, underlyingAmtIn - feeAmt);
        isXtOut = false;
=======
    ) internal view returns (uint tokenAmtOut, uint feeAmt, IMintableERC20 tokenOut) {
        (, uint negDeltaFt) = TermMaxCurve.buyFt(daysToMaturity, _config.curveCuts, oriXtReserve, underlyingAmtIn);
        feeAmt = (negDeltaFt * _config.lendFeeRatio) / Constants.DECIMAL_BASE;
        uint minFeeAmt = (underlyingAmtIn * _config.minNLendFeeR) / Constants.DECIMAL_BASE;
        feeAmt = feeAmt < minFeeAmt ? minFeeAmt : feeAmt;
        (, tokenAmtOut) = TermMaxCurve.buyFt(daysToMaturity, _config.curveCuts, oriXtReserve, underlyingAmtIn - feeAmt);
        tokenOut = ft;
>>>>>>> 7fd85fde
    }

    function _buyXt(
        uint daysToMaturity,
        uint oriXtReserve,
        uint underlyingAmtIn
    ) internal view returns (uint tokenAmtOut, uint feeAmt, IMintableERC20 tokenOut) {
        feeAmt = (underlyingAmtIn * _config.borrowFeeRatio) / Constants.DECIMAL_BASE;
        uint minFeeAmt = (underlyingAmtIn * _config.minNBorrowFeeR) / Constants.DECIMAL_BASE;
        feeAmt = feeAmt < minFeeAmt ? minFeeAmt : feeAmt;
<<<<<<< HEAD
        (tokenAmtOut, ) = TermMaxCurve.buyXt(daysToMaturity, _config.lendCurveCuts, oriXtReserve, underlyingAmtIn - feeAmt);
        isXtOut = true;
=======
        (tokenAmtOut, ) = TermMaxCurve.buyXt(daysToMaturity, _config.curveCuts, oriXtReserve, underlyingAmtIn - feeAmt);
        tokenOut = xt;
>>>>>>> 7fd85fde
    }

    function _sellToken(
        uint128 tokenAmtIn,
        uint128 minUnderlyingOut,
        function(uint, uint, uint) internal view returns (uint, uint, IMintableERC20) func
    ) internal returns (uint256 netOut) {
        uint daysToMaturity = _daysToMaturity(_tokenPair.config().maturity);
        uint oriXtReserve = xt.balanceOf(address(this));

        (uint underlyingAmtOut, uint feeAmt, IMintableERC20 tokenIn) = func(daysToMaturity, oriXtReserve, tokenAmtIn);

        netOut = underlyingAmtOut - feeAmt;
        if (netOut < minUnderlyingOut) revert UnexpectedAmount(minUnderlyingOut, netOut);

        tokenIn.safeTransferFrom(msg.sender, address(this), tokenAmtIn);
        if (tokenIn == xt) {
            uint ftReserve = ft.balanceOf(address(this));
            if (ftReserve < underlyingAmtOut) _issueFt(address(this), ftReserve, underlyingAmtOut);
        }
        ft.approve(address(_tokenPair), underlyingAmtOut);
        xt.approve(address(_tokenPair), underlyingAmtOut);
        _tokenPair.redeemFtAndXtToUnderlying(address(this), underlyingAmtOut);
        underlying.safeTransfer(msg.sender, netOut);
        emit SellToken(
            msg.sender,
            tokenIn,
            tokenAmtIn,
            minUnderlyingOut,
            netOut,
            feeAmt,
            ft.balanceOf(address(this)),
            xt.balanceOf(address(this))
        );
    }

    function _sellFt(
        uint daysToMaturity,
        uint oriXtReserve,
        uint tokenAmtIn
    ) internal view returns (uint underlyingAmtOut, uint feeAmt, IMintableERC20 tokenIn) {
        uint deltaFt;
        (underlyingAmtOut, deltaFt) = TermMaxCurve.sellFt(daysToMaturity, _config.lendCurveCuts, oriXtReserve, tokenAmtIn);
        feeAmt = (deltaFt * _config.borrowFeeRatio) / Constants.DECIMAL_BASE;
        uint minFeeAmt = (underlyingAmtOut * _config.minNBorrowFeeR) / Constants.DECIMAL_BASE;
        feeAmt = feeAmt < minFeeAmt ? minFeeAmt : feeAmt;
        tokenIn = ft;
    }

    function _sellXt(
        uint daysToMaturity,
        uint oriXtReserve,
        uint tokenAmtIn
<<<<<<< HEAD
    ) internal view returns (uint underlyingAmtOut, uint feeAmt, bool isXtIn) {
        (, underlyingAmtOut) = TermMaxCurve.sellXt(daysToMaturity, _config.borrowCurveCuts, oriXtReserve, tokenAmtIn);
=======
    ) internal view returns (uint underlyingAmtOut, uint feeAmt, IMintableERC20 tokenIn) {
        (, underlyingAmtOut) = TermMaxCurve.sellXt(daysToMaturity, _config.curveCuts, oriXtReserve, tokenAmtIn);
>>>>>>> 7fd85fde
        feeAmt = (underlyingAmtOut * _config.lendFeeRatio) / Constants.DECIMAL_BASE;
        uint minFeeAmt = (underlyingAmtOut * _config.minNLendFeeR) / Constants.DECIMAL_BASE;
        feeAmt = feeAmt < minFeeAmt ? minFeeAmt : feeAmt;
        tokenIn = xt;
    }

    function _issueFt(address receiver, uint ftReserve, uint targetFtReserve) internal {
        if (gtId == type(uint256).max) revert TOBEDEFINED();
        TokenPairConfig memory config_ = _tokenPair.config();
        uint ftAmtToIssue = ((targetFtReserve - ftReserve) * Constants.DECIMAL_BASE) / config_.issueFtFeeRatio;
        _tokenPair.issueFtByExistedGt(receiver, (ftAmtToIssue).toUint128(), gtId);
    }
}<|MERGE_RESOLUTION|>--- conflicted
+++ resolved
@@ -26,12 +26,13 @@
 
     MarketConfig private _config;
     ITermMaxTokenPair private _tokenPair;
-    uint gtId = type(uint256).max;
+    uint gtId;
     address provider;
 
     IMintableERC20 private ft;
     IMintableERC20 private xt;
     IERC20 private underlying;
+    IGearingToken private gt;
 
     /// @notice Check if the market is tradable
     modifier isOpen() {
@@ -66,11 +67,7 @@
         __initializeOwner(admin);
         _tokenPair = tokenPair_;
         _config = config_;
-        (IMintableERC20 ft_, IMintableERC20 xt_, , , IERC20 underlying_) = _tokenPair.tokens();
-
-        ft = ft_;
-        xt = xt_;
-        underlying = underlying_;
+        (ft, xt, gt, , underlying) = _tokenPair.tokens();
 
         emit MarketInitialized(tokenPair_);
     }
@@ -108,12 +105,7 @@
     /**
      * @inheritdoc ITermMaxMarket
      */
-<<<<<<< HEAD
     function apr() external view override returns (uint lendApr_, uint borrowApr_) {
-        (, IMintableERC20 xt, , , ) = _tokenPair.tokens();
-=======
-    function apr() external view override returns (uint apr_) {
->>>>>>> 7fd85fde
         uint daysToMaturity = _daysToMaturity(_tokenPair.config().maturity);
         uint oriXtReserve = xt.balanceOf(address(this));
 
@@ -123,7 +115,9 @@
             _config.lendCurveCuts[lendCutId],
             oriXtReserve
         );
-        lendApr_ = ((lendVFtReserve * Constants.DECIMAL_BASE * Constants.DAYS_IN_YEAR) / lendVXtReserve) * daysToMaturity;
+        lendApr_ =
+            ((lendVFtReserve * Constants.DECIMAL_BASE * Constants.DAYS_IN_YEAR) / lendVXtReserve) *
+            daysToMaturity;
 
         uint borrowCutId = TermMaxCurve.calcCutId(_config.borrowCurveCuts, oriXtReserve);
         (, uint borrowVXtReserve, uint borrowVFtReserve) = TermMaxCurve.calcIntervalProps(
@@ -131,7 +125,9 @@
             _config.borrowCurveCuts[borrowCutId],
             oriXtReserve
         );
-        borrowApr_ = ((borrowVFtReserve * Constants.DECIMAL_BASE * Constants.DAYS_IN_YEAR) / borrowVXtReserve) * daysToMaturity;
+        borrowApr_ =
+            ((borrowVFtReserve * Constants.DECIMAL_BASE * Constants.DAYS_IN_YEAR) / borrowVXtReserve) *
+            daysToMaturity;
     }
 
     /**
@@ -143,10 +139,6 @@
         uint newXtReserve,
         uint gtId_
     ) external override onlyOwner {
-<<<<<<< HEAD
-        (IMintableERC20 ft, IMintableERC20 xt, IGearingToken gt, , ) = _tokenPair.tokens();
-=======
->>>>>>> 7fd85fde
         if (newConfig.maker != _config.maker) revert TOBEDEFINED();
         if (newConfig.treasurer != _config.treasurer) revert TOBEDEFINED();
         if (newConfig.lendCurveCuts.length > 0) {
@@ -176,7 +168,6 @@
             xt.safeTransfer(_config.maker, xtReserve - newXtReserve);
         }
         if (gtId != gtId_) {
-            if (gtId != type(uint256).max) gt.safeTransferFrom(address(this), _config.maker, gtId);
             gt.safeTransferFrom(_config.maker, address(this), gtId_);
             gtId = gtId_;
         }
@@ -267,20 +258,12 @@
         underlying.safeTransferFrom(msg.sender, address(this), underlyingAmtIn);
         underlying.safeTransfer(_config.treasurer, feeAmt);
         underlying.approve(address(_tokenPair), underlyingAmtIn);
-<<<<<<< HEAD
-        _tokenPair.mintFtAndXt(address(this), address(this), underlyingAmtIn - feeAmt);
-
+        _tokenPair.mintFtAndXt(address(this), underlyingAmtIn - feeAmt);
         uint ftReserve = ft.balanceOf(address(this));
         if (tokenOut == ft && ftReserve < netOut) {
             _issueFt(msg.sender, ftReserve, netOut);
-            tokenOut.safeTransfer(msg.sender, ftReserve);
-        } else {
-            tokenOut.safeTransfer(msg.sender, netOut);
-        }
-=======
-        _tokenPair.mintFtAndXt(address(this), underlyingAmtIn - feeAmt);
+        }
         tokenOut.safeTransfer(msg.sender, netOut);
->>>>>>> 7fd85fde
         emit BuyToken(
             msg.sender,
             tokenOut,
@@ -297,23 +280,23 @@
         uint daysToMaturity,
         uint oriXtReserve,
         uint underlyingAmtIn
-<<<<<<< HEAD
-    ) internal view returns (uint tokenAmtOut, uint feeAmt, bool isXtOut) {
-        (, uint negDeltaFt) = TermMaxCurve.buyFt(daysToMaturity, _config.borrowCurveCuts, oriXtReserve, underlyingAmtIn);
+    ) internal view returns (uint tokenAmtOut, uint feeAmt, IMintableERC20 tokenOut) {
+        (, uint negDeltaFt) = TermMaxCurve.buyFt(
+            daysToMaturity,
+            _config.borrowCurveCuts,
+            oriXtReserve,
+            underlyingAmtIn
+        );
         feeAmt = (negDeltaFt * _config.lendFeeRatio) / Constants.DECIMAL_BASE;
         uint minFeeAmt = (underlyingAmtIn * _config.minNLendFeeR) / Constants.DECIMAL_BASE;
         feeAmt = feeAmt < minFeeAmt ? minFeeAmt : feeAmt;
-        (, tokenAmtOut) = TermMaxCurve.buyFt(daysToMaturity, _config.borrowCurveCuts, oriXtReserve, underlyingAmtIn - feeAmt);
-        isXtOut = false;
-=======
-    ) internal view returns (uint tokenAmtOut, uint feeAmt, IMintableERC20 tokenOut) {
-        (, uint negDeltaFt) = TermMaxCurve.buyFt(daysToMaturity, _config.curveCuts, oriXtReserve, underlyingAmtIn);
-        feeAmt = (negDeltaFt * _config.lendFeeRatio) / Constants.DECIMAL_BASE;
-        uint minFeeAmt = (underlyingAmtIn * _config.minNLendFeeR) / Constants.DECIMAL_BASE;
-        feeAmt = feeAmt < minFeeAmt ? minFeeAmt : feeAmt;
-        (, tokenAmtOut) = TermMaxCurve.buyFt(daysToMaturity, _config.curveCuts, oriXtReserve, underlyingAmtIn - feeAmt);
+        (, tokenAmtOut) = TermMaxCurve.buyFt(
+            daysToMaturity,
+            _config.borrowCurveCuts,
+            oriXtReserve,
+            underlyingAmtIn - feeAmt
+        );
         tokenOut = ft;
->>>>>>> 7fd85fde
     }
 
     function _buyXt(
@@ -324,13 +307,13 @@
         feeAmt = (underlyingAmtIn * _config.borrowFeeRatio) / Constants.DECIMAL_BASE;
         uint minFeeAmt = (underlyingAmtIn * _config.minNBorrowFeeR) / Constants.DECIMAL_BASE;
         feeAmt = feeAmt < minFeeAmt ? minFeeAmt : feeAmt;
-<<<<<<< HEAD
-        (tokenAmtOut, ) = TermMaxCurve.buyXt(daysToMaturity, _config.lendCurveCuts, oriXtReserve, underlyingAmtIn - feeAmt);
-        isXtOut = true;
-=======
-        (tokenAmtOut, ) = TermMaxCurve.buyXt(daysToMaturity, _config.curveCuts, oriXtReserve, underlyingAmtIn - feeAmt);
+        (tokenAmtOut, ) = TermMaxCurve.buyXt(
+            daysToMaturity,
+            _config.lendCurveCuts,
+            oriXtReserve,
+            underlyingAmtIn - feeAmt
+        );
         tokenOut = xt;
->>>>>>> 7fd85fde
     }
 
     function _sellToken(
@@ -373,7 +356,12 @@
         uint tokenAmtIn
     ) internal view returns (uint underlyingAmtOut, uint feeAmt, IMintableERC20 tokenIn) {
         uint deltaFt;
-        (underlyingAmtOut, deltaFt) = TermMaxCurve.sellFt(daysToMaturity, _config.lendCurveCuts, oriXtReserve, tokenAmtIn);
+        (underlyingAmtOut, deltaFt) = TermMaxCurve.sellFt(
+            daysToMaturity,
+            _config.lendCurveCuts,
+            oriXtReserve,
+            tokenAmtIn
+        );
         feeAmt = (deltaFt * _config.borrowFeeRatio) / Constants.DECIMAL_BASE;
         uint minFeeAmt = (underlyingAmtOut * _config.minNBorrowFeeR) / Constants.DECIMAL_BASE;
         feeAmt = feeAmt < minFeeAmt ? minFeeAmt : feeAmt;
@@ -384,13 +372,8 @@
         uint daysToMaturity,
         uint oriXtReserve,
         uint tokenAmtIn
-<<<<<<< HEAD
-    ) internal view returns (uint underlyingAmtOut, uint feeAmt, bool isXtIn) {
+    ) internal view returns (uint underlyingAmtOut, uint feeAmt, IMintableERC20 tokenIn) {
         (, underlyingAmtOut) = TermMaxCurve.sellXt(daysToMaturity, _config.borrowCurveCuts, oriXtReserve, tokenAmtIn);
-=======
-    ) internal view returns (uint underlyingAmtOut, uint feeAmt, IMintableERC20 tokenIn) {
-        (, underlyingAmtOut) = TermMaxCurve.sellXt(daysToMaturity, _config.curveCuts, oriXtReserve, tokenAmtIn);
->>>>>>> 7fd85fde
         feeAmt = (underlyingAmtOut * _config.lendFeeRatio) / Constants.DECIMAL_BASE;
         uint minFeeAmt = (underlyingAmtOut * _config.minNLendFeeR) / Constants.DECIMAL_BASE;
         feeAmt = feeAmt < minFeeAmt ? minFeeAmt : feeAmt;
@@ -398,7 +381,7 @@
     }
 
     function _issueFt(address receiver, uint ftReserve, uint targetFtReserve) internal {
-        if (gtId == type(uint256).max) revert TOBEDEFINED();
+        if (gtId == 0) revert TOBEDEFINED();
         TokenPairConfig memory config_ = _tokenPair.config();
         uint ftAmtToIssue = ((targetFtReserve - ftReserve) * Constants.DECIMAL_BASE) / config_.issueFtFeeRatio;
         _tokenPair.issueFtByExistedGt(receiver, (ftAmtToIssue).toUint128(), gtId);
