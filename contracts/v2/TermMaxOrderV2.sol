--- conflicted
+++ resolved
@@ -126,7 +126,6 @@
      * @notice Initialize the order with V2 parameters
      * @inheritdoc ITermMaxOrderV2
      */
-<<<<<<< HEAD
     function initialize(OrderInitialParams memory params) external virtual override initializer {
         __Ownable_init_unchained(params.maker);
         __ReentrancyGuard_init_unchained();
@@ -149,20 +148,6 @@
         );
         emit OrderEventsV2.OrderInitialized(params.maker, _market);
     }
-=======
-    function initialize(
-        address maker_,
-        IERC20[3] memory tokens,
-        IGearingToken gt_,
-        OrderConfig memory orderConfig_,
-        MarketConfig memory marketConfig
-    ) external virtual override initializer {
-        __Ownable_init_unchained(maker_);
-        __ReentrancyGuard_init_unchained();
-        __Pausable_init_unchained();
-        market = ITermMaxMarket(_msgSender());
-        _updateCurve(orderConfig_.curveCuts);
->>>>>>> 08b74efb
 
     // =============================================================================
     // VIEW FUNCTIONS - STATE GETTERS
@@ -333,7 +318,6 @@
             if (shares != 0) {
                 debtTokenAmt = oldPool.redeem(shares, address(this), address(this));
             }
-<<<<<<< HEAD
         }
         if (address(newPool) != address(0)) {
             uint256 ftBalance = ft.balanceOf(address(this));
@@ -343,32 +327,6 @@
                 ITermMaxMarket _market = market;
                 _market.burn(address(this), maxBurned);
                 debtTokenAmt += maxBurned;
-=======
-            for (uint256 i = 1; i < newCurveCuts.lendCurveCuts.length; i++) {
-                if (
-                    newCurveCuts.lendCurveCuts[i].liqSquare == 0
-                        || newCurveCuts.lendCurveCuts[i].xtReserve <= newCurveCuts.lendCurveCuts[i - 1].xtReserve
-                ) {
-                    revert InvalidCurveCuts();
-                }
-                /*
-                    R := (x' + beta') ^ 2 * DECIMAL_BASE / (x' + beta) ^ 2
-                    L' ^ 2 := L ^ 2 * R / DECIMAL_BASE
-                */
-                if (
-                    newCurveCuts.lendCurveCuts[i].liqSquare
-                        != (
-                            newCurveCuts.lendCurveCuts[i - 1].liqSquare
-                                * (
-                                    newCurveCuts.lendCurveCuts[i].xtReserve.plusInt256(newCurveCuts.lendCurveCuts[i].offset)
-                                        ** 2 * Constants.DECIMAL_BASE
-                                        / newCurveCuts.lendCurveCuts[i].xtReserve.plusInt256(
-                                            newCurveCuts.lendCurveCuts[i - 1].offset
-                                        ) ** 2
-                                )
-                        ) / Constants.DECIMAL_BASE
-                ) revert InvalidCurveCuts();
->>>>>>> 08b74efb
             }
             if (debtTokenAmt != 0) {
                 // If new pool is set, deposit all debt token to the new pool
@@ -391,6 +349,31 @@
      */
     function updateFeeConfig(FeeConfig memory newFeeConfig) external virtual override onlyMarket {
         _updateFeeConfig(newFeeConfig);
+    }
+
+    /**
+     * @notice Internal function to update general configuration
+     * @param gtId Gearing token ID
+     * @param maxXtReserve Maximum XT reserve
+     * @param swapTrigger Swap callback trigger
+     * @param virtualXtReserve_ Virtual XT reserve
+     */
+    function _updateGeneralConfig(
+        uint256 gtId,
+        uint256 maxXtReserve,
+        ISwapCallback swapTrigger,
+        uint256 virtualXtReserve_
+    ) internal {
+        _orderConfig.gtId = gtId;
+        _orderConfig.maxXtReserve = maxXtReserve;
+        _orderConfig.swapTrigger = swapTrigger;
+        virtualXtReserve = virtualXtReserve_;
+        emit OrderEventsV2.GeneralConfigUpdated(gtId, maxXtReserve, swapTrigger, virtualXtReserve_);
+    }
+
+    function _updateFeeConfig(FeeConfig memory newFeeConfig) internal {
+        _orderConfig.feeConfig = newFeeConfig;
+        emit UpdateFeeConfig(newFeeConfig);
     }
 
     /**
@@ -466,28 +449,12 @@
                     _market.burn(recipient, maxBurned);
                     _pool.withdraw(amount - maxBurned, recipient, address(this));
                 }
-<<<<<<< HEAD
             } else {
                 // transform ft and xt to debt token and deposit to pool
                 _market.burn(recipient, maxBurned);
                 _pool.deposit(maxBurned, address(this));
                 // transfer shares to recipient
                 _pool.safeTransfer(recipient, amount);
-=======
-                if (
-                    newCurveCuts.borrowCurveCuts[i].liqSquare
-                        != (
-                            newCurveCuts.borrowCurveCuts[i - 1].liqSquare
-                                * (
-                                    newCurveCuts.borrowCurveCuts[i].xtReserve.plusInt256(newCurveCuts.borrowCurveCuts[i].offset)
-                                        ** 2 * Constants.DECIMAL_BASE
-                                        / newCurveCuts.borrowCurveCuts[i].xtReserve.plusInt256(
-                                            newCurveCuts.borrowCurveCuts[i - 1].offset
-                                        ) ** 2
-                                )
-                        ) / Constants.DECIMAL_BASE
-                ) revert InvalidCurveCuts();
->>>>>>> 08b74efb
             }
         }
     }
@@ -608,14 +575,6 @@
 
             // transfer output tokens
             tokenOut.safeTransfer(recipient, netTokenOut);
-
-            // if (tokenOut == _debtToken) {
-            //     _handleDebtTokenOutput(netTokenOut, feeAmt, recipient, _ft, _xt, _debtToken);
-            // } else if (tokenOut == _ft) {
-            //     _handleFtOutput(tokenOut, netTokenOut, feeAmt, tokenAmtIn, recipient, _debtToken, orderConfig_.gtId);
-            // } else {
-            //     _handleXtOutput(tokenOut, netTokenOut, feeAmt, tokenAmtIn, recipient, _ft, _debtToken);
-            // }
         }
 
         emit SwapExactTokenToToken(
@@ -638,7 +597,6 @@
         IERC20 tokenIn,
         IERC20 tokenOut,
         address recipient,
-<<<<<<< HEAD
         uint128 tokenAmtOut,
         uint128 maxTokenIn,
         uint256 deadline
@@ -683,21 +641,6 @@
 
             // transfer output tokens
             tokenOut.safeTransfer(recipient, tokenAmtOut);
-
-            // if (tokenOut == _debtToken) {
-            //     _handleDebtTokenOutput(tokenAmtOut, feeAmt, recipient, _ft, _xt, _debtToken);
-            // } else if (tokenOut == _ft) {
-            //     _handleFtOutput(tokenOut, tokenAmtOut, feeAmt, netTokenIn, recipient, _debtToken, orderConfig_.gtId);
-            // } else {
-            //     _handleXtOutput(tokenOut, tokenAmtOut, feeAmt, netTokenIn, recipient, _ft, _debtToken);
-            // }
-=======
-        OrderConfig memory config
-    ) internal onlyLendingIsAllowed(config) returns (uint256 netOut, uint256 feeAmt) {
-        (netOut, feeAmt) = _buyToken(caller, recipient, debtTokenAmtIn, minTokenOut, config, _buyFtStep);
-        if (xt.balanceOf(address(this)) > config.maxXtReserve) {
-            revert XtReserveTooHigh();
->>>>>>> 08b74efb
         }
 
         emit SwapTokenToExactToken(
@@ -705,7 +648,6 @@
         );
     }
 
-<<<<<<< HEAD
     function _rebalance(
         IERC20 _ft,
         IERC20 _xt,
@@ -784,14 +726,10 @@
                     != (
                         newCurveCuts.lendCurveCuts[i - 1].liqSquare
                             * (
-                                (
-                                    (newCurveCuts.lendCurveCuts[i].xtReserve.plusInt256(newCurveCuts.lendCurveCuts[i].offset))
-                                        ** 2 * Constants.DECIMAL_BASE
-                                )
-                                    / (
-                                        newCurveCuts.lendCurveCuts[i].xtReserve.plusInt256(newCurveCuts.lendCurveCuts[i - 1].offset)
-                                            ** 2
-                                    )
+                                newCurveCuts.lendCurveCuts[i].xtReserve.plusInt256(newCurveCuts.lendCurveCuts[i].offset) ** 2
+                                    * Constants.DECIMAL_BASE
+                                    / newCurveCuts.lendCurveCuts[i].xtReserve.plusInt256(newCurveCuts.lendCurveCuts[i - 1].offset)
+                                        ** 2
                             )
                     ) / Constants.DECIMAL_BASE
             ) revert InvalidCurveCuts();
@@ -813,69 +751,16 @@
                     != (
                         newCurveCuts.borrowCurveCuts[i - 1].liqSquare
                             * (
-                                (
-                                    (
-                                        newCurveCuts.borrowCurveCuts[i].xtReserve.plusInt256(
-                                            newCurveCuts.borrowCurveCuts[i].offset
-                                        )
-                                    ) ** 2 * Constants.DECIMAL_BASE
-                                )
-                                    / (
-                                        newCurveCuts.borrowCurveCuts[i].xtReserve.plusInt256(
-                                            newCurveCuts.borrowCurveCuts[i - 1].offset
-                                        ) ** 2
-                                    )
+                                newCurveCuts.borrowCurveCuts[i].xtReserve.plusInt256(newCurveCuts.borrowCurveCuts[i].offset)
+                                    ** 2 * Constants.DECIMAL_BASE
+                                    / newCurveCuts.borrowCurveCuts[i].xtReserve.plusInt256(
+                                        newCurveCuts.borrowCurveCuts[i - 1].offset
+                                    ) ** 2
                             )
                     ) / Constants.DECIMAL_BASE
             ) revert InvalidCurveCuts();
         }
         _orderConfig.curveCuts = newCurveCuts;
-        emit OrderEventsV2.CurveUpdated(newCurveCuts);
-=======
-    function _buyXt(
-        uint256 debtTokenAmtIn,
-        uint256 minTokenOut,
-        address caller,
-        address recipient,
-        OrderConfig memory config
-    ) internal onlyBorrowingIsAllowed(config) returns (uint256 netOut, uint256 feeAmt) {
-        (netOut, feeAmt) = _buyToken(caller, recipient, debtTokenAmtIn, minTokenOut, config, _buyXtStep);
-    }
-
-    function _sellFt(
-        uint256 ftAmtIn,
-        uint256 minDebtTokenOut,
-        address caller,
-        address recipient,
-        OrderConfig memory config
-    ) internal onlyBorrowingIsAllowed(config) returns (uint256 netOut, uint256 feeAmt) {
-        (netOut, feeAmt) = _sellToken(caller, recipient, ftAmtIn, minDebtTokenOut, config, _sellFtStep);
->>>>>>> 08b74efb
-    }
-
-    /**
-     * @notice Internal function to update general configuration
-     * @param gtId Gearing token ID
-     * @param maxXtReserve Maximum XT reserve
-     * @param swapTrigger Swap callback trigger
-     * @param virtualXtReserve_ Virtual XT reserve
-     */
-    function _updateGeneralConfig(
-        uint256 gtId,
-        uint256 maxXtReserve,
-        ISwapCallback swapTrigger,
-        uint256 virtualXtReserve_
-    ) internal {
-        _orderConfig.gtId = gtId;
-        _orderConfig.maxXtReserve = maxXtReserve;
-        _orderConfig.swapTrigger = swapTrigger;
-        virtualXtReserve = virtualXtReserve_;
-        emit OrderEventsV2.GeneralConfigUpdated(gtId, maxXtReserve, swapTrigger, virtualXtReserve_);
-    }
-
-    function _updateFeeConfig(FeeConfig memory newFeeConfig) internal {
-        _orderConfig.feeConfig = newFeeConfig;
-        emit UpdateFeeConfig(newFeeConfig);
     }
 
     // =============================================================================
@@ -918,119 +803,6 @@
     }
 
     /**
-     * @notice Handle debt token output after swap
-     * @param netTokenOut Net debt tokens to output
-     * @param feeAmt Fee amount
-     * @param recipient Recipient address
-     * @param _ft FT token reference
-     * @param _xt XT token reference
-     * @param _debtToken Debt token reference
-     */
-    function _handleDebtTokenOutput(
-        uint256 netTokenOut,
-        uint256 feeAmt,
-        address recipient,
-<<<<<<< HEAD
-        IERC20 _ft,
-        IERC20 _xt,
-        IERC20 _debtToken
-    ) private {
-        uint256 ftBalance = _ft.balanceOf(address(this));
-        uint256 xtBalance = _xt.balanceOf(address(this));
-        uint256 tokenToMint = netTokenOut + feeAmt;
-        ITermMaxMarket _market = market;
-
-        if (tokenToMint > ftBalance || netTokenOut > xtBalance) {
-            uint256 mintAmount = _calculateMintAmount(tokenToMint, netTokenOut, ftBalance, xtBalance);
-            pool.withdraw(mintAmount, address(this), address(this));
-            _debtToken.safeIncreaseAllowance(address(_market), mintAmount);
-            _market.mint(address(this), mintAmount);
-=======
-        OrderConfig memory config
-    ) internal onlyLendingIsAllowed(config) returns (uint256 netOut, uint256 feeAmt) {
-        (netOut, feeAmt) = _sellToken(caller, recipient, xtAmtIn, minDebtTokenOut, config, _sellXtStep);
-        if (xt.balanceOf(address(this)) > config.maxXtReserve) {
-            revert XtReserveTooHigh();
->>>>>>> 08b74efb
-        }
-
-        _market.burn(recipient, netTokenOut);
-        _ft.safeTransfer(_market.config().treasurer, feeAmt);
-    }
-
-    function _handleXtOutput(
-        IERC20 tokenOut,
-        uint256 netTokenOut,
-        uint256 feeAmt,
-        uint256 tokenAmtIn,
-        address recipient,
-        IERC20 _ft,
-        IERC20 _debtToken
-    ) internal {
-        uint256 ftBalance = _ft.balanceOf(address(this));
-        uint256 xtBalance = tokenOut.balanceOf(address(this));
-
-        // withdraw debt token from pool if needed
-        if (xtBalance + tokenAmtIn < netTokenOut) {
-            uint256 debtToWithdraw = netTokenOut - xtBalance - tokenAmtIn;
-            // we dont need to check pool balance here because it means insufficient liquidity if reverted
-            try pool.withdraw(debtToWithdraw, address(this), address(this)) {}
-            catch {
-                revert TermMaxCurve.InsufficientLiquidity();
-            }
-            tokenAmtIn += debtToWithdraw;
-        }
-        ITermMaxMarket _market = market;
-        _debtToken.safeIncreaseAllowance(address(_market), tokenAmtIn);
-        _market.mint(address(this), tokenAmtIn);
-
-        // Pay fee
-        _ft.safeTransfer(market.config().treasurer, feeAmt);
-        // transfer output tokens
-        tokenOut.safeTransfer(recipient, netTokenOut);
-    }
-
-    function _handleFtOutput(
-        IERC20 tokenOut,
-        uint256 netTokenOut,
-        uint256 feeAmt,
-        uint256 tokenAmtIn,
-        address recipient,
-        IERC20 _debtToken,
-        uint256 gtId
-    ) internal {
-        uint256 ftBalance = tokenOut.balanceOf(address(this)) + tokenAmtIn;
-        uint256 requiredFtBalance = netTokenOut + feeAmt;
-        if (ftBalance < requiredFtBalance) {
-            // check ft reserves
-            IERC4626 _pool = pool;
-            if (address(_pool) != address(0)) {
-                uint256 assetsInPool = _pool.convertToAssets(_pool.balanceOf(address(this)));
-                uint256 withdrawAmount = requiredFtBalance - ftBalance;
-                if (withdrawAmount > assetsInPool) {
-                    _pool.withdraw(assetsInPool, address(this), address(this));
-                    tokenAmtIn += assetsInPool;
-                    _issueFtToSelf(withdrawAmount - assetsInPool, gtId);
-                } else {
-                    _pool.withdraw(withdrawAmount, address(this), address(this));
-                    tokenAmtIn += withdrawAmount;
-                }
-            } else {
-                _issueFtToSelf(requiredFtBalance - ftBalance, gtId);
-            }
-        }
-        ITermMaxMarket _market = market;
-        // mint ft and xt
-        _debtToken.safeIncreaseAllowance(address(_market), tokenAmtIn);
-        _market.mint(address(this), tokenAmtIn);
-
-        // Pay fee
-        tokenOut.safeTransfer(_market.config().treasurer, feeAmt);
-        // transfer output tokens
-        tokenOut.safeTransfer(recipient, netTokenOut);
-    }
-
-    /**
      * @notice Calculate mint amount needed for token operations
      * @param tokenToMint Total tokens needed to mint
      * @param netTokenOut Net output tokens
@@ -1077,7 +849,7 @@
     function _buyFt(uint256 debtTokenAmtIn, uint256 minTokenOut, OrderConfig memory config)
         internal
         view
-        isLendingAllowed(config)
+        onlyLendingIsAllowed(config)
         returns (uint256 netOut, uint256 feeAmt, uint256 deltaFt, uint256 deltaXt, bool isNegetiveXt)
     {
         (netOut, feeAmt, deltaFt, deltaXt, isNegetiveXt) = _buyToken(debtTokenAmtIn, minTokenOut, config, _buyFtStep);
@@ -1097,7 +869,7 @@
     function _buyXt(uint256 debtTokenAmtIn, uint256 minTokenOut, OrderConfig memory config)
         internal
         view
-        isBorrowingAllowed(config)
+        onlyBorrowingIsAllowed(config)
         returns (uint256 netOut, uint256 feeAmt, uint256 deltaFt, uint256 deltaXt, bool isNegetiveXt)
     {
         (netOut, feeAmt, deltaFt, deltaXt, isNegetiveXt) = _buyToken(debtTokenAmtIn, minTokenOut, config, _buyXtStep);
@@ -1117,7 +889,7 @@
     function _buyExactFt(uint256 tokenAmtOut, uint256 maxTokenIn, OrderConfig memory config)
         internal
         view
-        isLendingAllowed(config)
+        onlyLendingIsAllowed(config)
         returns (uint256 netTokenIn, uint256 feeAmt, uint256 deltaFt, uint256 deltaXt, bool isNegetiveXt)
     {
         (netTokenIn, feeAmt, deltaFt, deltaXt, isNegetiveXt) =
@@ -1138,7 +910,7 @@
     function _buyExactXt(uint256 tokenAmtOut, uint256 maxTokenIn, OrderConfig memory config)
         internal
         view
-        isBorrowingAllowed(config)
+        onlyBorrowingIsAllowed(config)
         returns (uint256 netTokenIn, uint256 feeAmt, uint256 deltaFt, uint256 deltaXt, bool isNegetiveXt)
     {
         (netTokenIn, feeAmt, deltaFt, deltaXt, isNegetiveXt) =
@@ -1163,7 +935,7 @@
     function _sellFt(uint256 ftAmtIn, uint256 minDebtTokenOut, OrderConfig memory config)
         internal
         view
-        isBorrowingAllowed(config)
+        onlyBorrowingIsAllowed(config)
         returns (uint256 netOut, uint256 feeAmt, uint256 deltaFt, uint256 deltaXt, bool isNegetiveXt)
     {
         (netOut, feeAmt, deltaFt, deltaXt, isNegetiveXt) = _sellToken(ftAmtIn, minDebtTokenOut, config, _sellFtStep);
@@ -1183,7 +955,7 @@
     function _sellXt(uint256 xtAmtIn, uint256 minDebtTokenOut, OrderConfig memory config)
         internal
         view
-        isLendingAllowed(config)
+        onlyLendingIsAllowed(config)
         returns (uint256 netOut, uint256 feeAmt, uint256 deltaFt, uint256 deltaXt, bool isNegetiveXt)
     {
         (netOut, feeAmt, deltaFt, deltaXt, isNegetiveXt) = _sellToken(xtAmtIn, minDebtTokenOut, config, _sellXtStep);
@@ -1203,7 +975,7 @@
     function _sellFtForExactToken(uint256 debtTokenAmtOut, uint256 maxFtIn, OrderConfig memory config)
         internal
         view
-        isBorrowingAllowed(config)
+        onlyBorrowingIsAllowed(config)
         returns (uint256 netIn, uint256 feeAmt, uint256 deltaFt, uint256 deltaXt, bool isNegetiveXt)
     {
         (netIn, feeAmt, deltaFt, deltaXt, isNegetiveXt) =
@@ -1224,7 +996,7 @@
     function _sellXtForExactToken(uint256 debtTokenAmtOut, uint256 maxXtIn, OrderConfig memory config)
         internal
         view
-        isLendingAllowed(config)
+        onlyLendingIsAllowed(config)
         returns (uint256 netIn, uint256 feeAmt, uint256 deltaFt, uint256 deltaXt, bool isNegetiveXt)
     {
         (netIn, feeAmt, deltaFt, deltaXt, isNegetiveXt) =
@@ -1277,7 +1049,6 @@
     function _buyExactToken(
         uint256 tokenAmtOut,
         uint256 maxTokenIn,
-<<<<<<< HEAD
         OrderConfig memory config,
         function(uint256, uint256, uint256, OrderConfig memory) internal pure returns (uint256, uint256, uint256, uint256, bool)
             func
@@ -1313,26 +1084,6 @@
             func(_daysToMaturity(), virtualXtReserve, tokenAmtIn, config);
         if (netOut < minDebtTokenOut) revert UnexpectedAmount(minDebtTokenOut, netOut);
         return (netOut, feeAmt, deltaFt, deltaXt, isNegetiveXt);
-=======
-        address caller,
-        address recipient,
-        OrderConfig memory config
-    ) internal onlyLendingIsAllowed(config) returns (uint256 netTokenIn, uint256 feeAmt) {
-        (netTokenIn, feeAmt) = _buyExactToken(caller, recipient, tokenAmtOut, maxTokenIn, config, _buyExactFtStep);
-        if (xt.balanceOf(address(this)) > config.maxXtReserve) {
-            revert XtReserveTooHigh();
-        }
-    }
-
-    function _buyExactXt(
-        uint256 tokenAmtOut,
-        uint256 maxTokenIn,
-        address caller,
-        address recipient,
-        OrderConfig memory config
-    ) internal onlyBorrowingIsAllowed(config) returns (uint256 netTokenIn, uint256 feeAmt) {
-        (netTokenIn, feeAmt) = _buyExactToken(caller, recipient, tokenAmtOut, maxTokenIn, config, _buyExactXtStep);
->>>>>>> 08b74efb
     }
 
     /**
@@ -1476,7 +1227,6 @@
         debtTokenAmtIn = deltaFt;
         feeAmt = deltaFt - (deltaFt * (Constants.DECIMAL_BASE - uint256(feeConfig.lendMakerFeeRatio))) / nif;
 
-<<<<<<< HEAD
         // ft reserve increase, xt reserve decrease
         deltaFt -= feeAmt;
         isNegetiveXt = true;
@@ -1504,43 +1254,6 @@
         uint256 nif = Constants.DECIMAL_BASE + uint256(feeConfig.borrowTakerFeeRatio);
         (debtTokenAmtOut, deltaFt) = TermMaxCurve.sellFt(nif, daysToMaturity, cuts, oriXtReserve, tokenAmtIn);
         feeAmt = deltaFt - (deltaFt * (Constants.DECIMAL_BASE - uint256(feeConfig.lendMakerFeeRatio))) / nif;
-=======
-    function _sellFtForExactToken(
-        uint256 debtTokenAmtOut,
-        uint256 maxFtIn,
-        address caller,
-        address recipient,
-        OrderConfig memory config
-    ) internal onlyBorrowingIsAllowed(config) returns (uint256 netIn, uint256 feeAmt) {
-        (netIn, feeAmt) =
-            _sellTokenForExactToken(caller, recipient, debtTokenAmtOut, maxFtIn, config, _sellFtForExactTokenStep);
-    }
-
-    function _sellXtForExactToken(
-        uint256 debtTokenAmtOut,
-        uint256 maxXtIn,
-        address caller,
-        address recipient,
-        OrderConfig memory config
-    ) internal onlyLendingIsAllowed(config) returns (uint256 netIn, uint256 feeAmt) {
-        (netIn, feeAmt) =
-            _sellTokenForExactToken(caller, recipient, debtTokenAmtOut, maxXtIn, config, _sellXtForExactTokenStep);
-        if (xt.balanceOf(address(this)) > config.maxXtReserve) {
-            revert XtReserveTooHigh();
-        }
-    }
-
-    function _sellTokenForExactToken(
-        address caller,
-        address recipient,
-        uint256 debtTokenAmtOut,
-        uint256 maxTokenIn,
-        OrderConfig memory config,
-        function(uint, uint, uint, OrderConfig memory) internal view returns (uint, uint, IERC20) func
-    ) internal returns (uint256, uint256) {
-        uint256 daysToMaturity = _daysToMaturity();
-        uint256 oriXtReserve = getInitialXtReserve();
->>>>>>> 08b74efb
 
         // ft reserve increase, xt reserve decrease
         deltaFt -= feeAmt;
