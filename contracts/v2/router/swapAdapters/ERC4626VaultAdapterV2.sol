// SPDX-License-Identifier: MIT
pragma solidity ^0.8.0;

import {IERC4626} from "@openzeppelin/contracts/interfaces/IERC4626.sol";
import "./ERC20SwapAdapterV2.sol";

/**
 * @title TermMax ERC4626VaultAdapterV2
 * @author Term Structure Labs
 */
contract ERC4626VaultAdapterV2 is ERC20SwapAdapterV2 {
    using TransferUtilsV2 for IERC20;
    using Math for uint256;

    enum Action {
        Deposit,
        Redeem
    }

    error InvalidAction();

<<<<<<< HEAD
    constructor() {}

    function _swap(address recipient, IERC20 tokenIn, IERC20 tokenOut, uint256 amount, bytes memory swapData)
=======
    function _swap(address receipient, IERC20 tokenIn, IERC20 tokenOut, uint256 amount, bytes memory swapData)
>>>>>>> 8e5e1e52
        internal
        virtual
        override
        returns (uint256 tokenOutAmt)
    {
        (Action action, uint256 inAmount, uint256 minTokenOut) = abi.decode(swapData, (Action, uint256, uint256));
        /**
         * Note: Scaling Input/Output amount (round up)
         */
        minTokenOut = minTokenOut.mulDiv(amount, inAmount, Math.Rounding.Ceil);

        if (action == Action.Deposit) {
            tokenIn.safeIncreaseAllowance(address(tokenOut), amount);
            tokenOutAmt = IERC4626(address(tokenOut)).deposit(amount, recipient);
            if (tokenOutAmt < minTokenOut) {
                revert LessThanMinTokenOut(tokenOutAmt, minTokenOut);
            }
        } else if (action == Action.Redeem) {
<<<<<<< HEAD
            tokenIn.safeIncreaseAllowance(address(tokenIn), amount);
            tokenOutAmt = IERC4626(address(tokenIn)).redeem(amount, recipient, address(this));
=======
            tokenOutAmt = IERC4626(address(tokenIn)).redeem(amount, receipient, address(this));
>>>>>>> 8e5e1e52
            if (tokenOutAmt < minTokenOut) {
                revert LessThanMinTokenOut(tokenOutAmt, minTokenOut);
            }
        } else {
            revert InvalidAction();
        }
    }
}<|MERGE_RESOLUTION|>--- conflicted
+++ resolved
@@ -19,13 +19,7 @@
 
     error InvalidAction();
 
-<<<<<<< HEAD
-    constructor() {}
-
     function _swap(address recipient, IERC20 tokenIn, IERC20 tokenOut, uint256 amount, bytes memory swapData)
-=======
-    function _swap(address receipient, IERC20 tokenIn, IERC20 tokenOut, uint256 amount, bytes memory swapData)
->>>>>>> 8e5e1e52
         internal
         virtual
         override
@@ -44,12 +38,7 @@
                 revert LessThanMinTokenOut(tokenOutAmt, minTokenOut);
             }
         } else if (action == Action.Redeem) {
-<<<<<<< HEAD
-            tokenIn.safeIncreaseAllowance(address(tokenIn), amount);
             tokenOutAmt = IERC4626(address(tokenIn)).redeem(amount, recipient, address(this));
-=======
-            tokenOutAmt = IERC4626(address(tokenIn)).redeem(amount, receipient, address(this));
->>>>>>> 8e5e1e52
             if (tokenOutAmt < minTokenOut) {
                 revert LessThanMinTokenOut(tokenOutAmt, minTokenOut);
             }
