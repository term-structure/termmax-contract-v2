// SPDX-License-Identifier: MIT
pragma solidity ^0.8.0;

import "./ERC20SwapAdapterV2.sol";

/**
 * @title OdosRouterV2 interface
 */
interface IOdosRouterV2 {
    /// @notice Struct to hold swap token information
    struct SwapTokenInfo {
        address inputToken;
        uint256 inputAmount;
        address inputReceiver;
        address outputToken;
        uint256 outputQuote;
        uint256 outputMin;
        address outputReceiver;
    }

    function swap(SwapTokenInfo memory tokenInfo, bytes calldata pathDefinition, address executor, uint32 referralCode)
        external
        payable
        returns (uint256 amountOut);
}

/**
 * @title TermMax OdosAdapterV2AdapterV2
 * @author Term Structure Labs
 */
contract OdosV2AdapterV2 is ERC20SwapAdapterV2 {
    using TransferUtilsV2 for IERC20;
    using Math for uint256;

    IOdosRouterV2 public immutable router;

    constructor(address router_) {
        router = IOdosRouterV2(router_);
    }

<<<<<<< HEAD
    function _swap(address recipient, IERC20 tokenIn, IERC20 tokenOut, uint256 amountIn, bytes memory swapData)
=======
    function _swap(address receipient, IERC20 tokenIn, IERC20, uint256 amountIn, bytes memory swapData)
>>>>>>> 8e5e1e52
        internal
        virtual
        override
        returns (uint256 tokenOutAmt)
    {
        tokenIn.safeIncreaseAllowance(address(router), amountIn);

        (
            IOdosRouterV2.SwapTokenInfo memory tokenInfo,
            bytes memory pathDefinition,
            address executor,
            uint32 referralCode
        ) = abi.decode(swapData, (IOdosRouterV2.SwapTokenInfo, bytes, address, uint32));

        /**
         * Note: Scaling Input/Output amount
         */
        tokenInfo.outputQuote = tokenInfo.outputQuote.mulDiv(amountIn, tokenInfo.inputAmount, Math.Rounding.Ceil);
        tokenInfo.outputMin = tokenInfo.outputMin.mulDiv(amountIn, tokenInfo.inputAmount, Math.Rounding.Ceil);
        tokenInfo.inputAmount = amountIn;
        tokenInfo.outputReceiver = recipient;

        tokenOutAmt = router.swap(tokenInfo, pathDefinition, executor, referralCode);
    }
}<|MERGE_RESOLUTION|>--- conflicted
+++ resolved
@@ -38,11 +38,7 @@
         router = IOdosRouterV2(router_);
     }
 
-<<<<<<< HEAD
-    function _swap(address recipient, IERC20 tokenIn, IERC20 tokenOut, uint256 amountIn, bytes memory swapData)
-=======
-    function _swap(address receipient, IERC20 tokenIn, IERC20, uint256 amountIn, bytes memory swapData)
->>>>>>> 8e5e1e52
+    function _swap(address recipient, IERC20 tokenIn, IERC20, uint256 amountIn, bytes memory swapData)
         internal
         virtual
         override
