// SPDX-License-Identifier: MIT
pragma solidity ^0.8.0;

import {Address} from "@openzeppelin/contracts/utils/Address.sol";
import "./ERC20SwapAdapterV2.sol";

/**
 * @title KyberswapV2AdapterV2 Scaling helper interface
 */
interface IKyberScalingHelper {
    /// @notice Get scaled input data for KyberswapV2
    /// @param inputData The original swap data
    /// @param newAmount The new amount to scale the input data
    /// @return isSuccess Boolean indicating if the scaling was successful
    /// @return data The scaled input data
    function getScaledInputData(bytes calldata inputData, uint256 newAmount)
        external
        view
        returns (bool isSuccess, bytes memory data);
}

/**
 * @title TermMax KyberswapV2AdapterV2
 * @author Term Structure Labs
 */
contract KyberswapV2AdapterV2 is ERC20SwapAdapterV2 {
    using Address for address;
    using TransferUtilsV2 for IERC20;

    error KyberScalingFailed(bytes errorData);

    address public immutable router;
    address public immutable KYBER_SCALING_HELPER;

    constructor(address router_, address scalingHelper_) {
        router = router_;
        KYBER_SCALING_HELPER = scalingHelper_;
    }

<<<<<<< HEAD
    function _swap(address recipient, IERC20 tokenIn, IERC20, uint256 amountIn, bytes memory swapData)
=======
    function _swap(address, IERC20 tokenIn, IERC20, uint256 amountIn, bytes memory swapData)
>>>>>>> 8e5e1e52
        internal
        virtual
        override
        returns (uint256)
    {
        IERC20(tokenIn).safeIncreaseAllowance(address(router), amountIn);
        (bool isSuccess, bytes memory newSwapData) =
            IKyberScalingHelper(KYBER_SCALING_HELPER).getScaledInputData(swapData, amountIn);

        require(isSuccess, KyberScalingFailed(newSwapData));

        bytes memory returnData = router.functionCall(newSwapData);
        (uint256 tokenOutAmt,) = abi.decode(returnData, (uint256, uint256));
        return tokenOutAmt;
    }
}<|MERGE_RESOLUTION|>--- conflicted
+++ resolved
@@ -37,11 +37,7 @@
         KYBER_SCALING_HELPER = scalingHelper_;
     }
 
-<<<<<<< HEAD
-    function _swap(address recipient, IERC20 tokenIn, IERC20, uint256 amountIn, bytes memory swapData)
-=======
     function _swap(address, IERC20 tokenIn, IERC20, uint256 amountIn, bytes memory swapData)
->>>>>>> 8e5e1e52
         internal
         virtual
         override
