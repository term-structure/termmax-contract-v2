--- conflicted
+++ resolved
@@ -18,11 +18,7 @@
         router = ISwapRouter(router_);
     }
 
-<<<<<<< HEAD
-    function _swap(address recipient, IERC20 tokenIn, IERC20 tokenOut, uint256 amount, bytes memory swapData)
-=======
-    function _swap(address receipient, IERC20 tokenIn, IERC20, uint256 amount, bytes memory swapData)
->>>>>>> 8e5e1e52
+    function _swap(address recipient, IERC20 tokenIn, IERC20, uint256 amount, bytes memory swapData)
         internal
         virtual
         override
