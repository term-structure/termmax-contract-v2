// SPDX-License-Identifier: MIT
pragma solidity ^0.8.27;

import {IERC4626} from "@openzeppelin/contracts/interfaces/IERC4626.sol";
import {IERC20} from "@openzeppelin/contracts/token/ERC20/IERC20.sol";
import {ITermMaxMarket, IGearingToken} from "../../v1/ITermMaxMarket.sol";
import {ITermMaxOrder} from "../../v1/ITermMaxOrder.sol";
import {SwapUnit} from "../../v1/router/ISwapAdapter.sol";
import {OrderConfig} from "../../v1/storage/TermMaxStorage.sol";
import {ITermMaxMarketV2} from "../ITermMaxMarketV2.sol";
import {IAaveV3PoolMinimal} from "../extensions/aave/IAaveV3PoolMinimal.sol";
import {OrderInitialParams} from "../ITermMaxOrderV2.sol";

/// @title TermMaxSwapPath
/// @notice Represents a path for swapping tokens in the TermMax protocol and third-party adapters
struct SwapPath {
    /// @notice The token input amount of the first unit in the path
    uint256 inputAmount;
    /// @notice The last unit will send the output token to this address
    address recipient;
    /// @notice If true, input amount will using balance onchain, otherwise using the input amount from sender
    bool useBalanceOnchain;
    /// @notice If uint's adapter is address(0), it means transfer the input token to recipient directly
    /// @notice If uint's adapter token in equals to token out, the unit will be skipped
    SwapUnit[] units;
}

/**
 * @title TermMax RouterV2 interface
 * @author Term Structure Labs
 * @notice Interface for the main router contract that handles all user interactions with TermMax protocol
 * @dev This interface defines all external functions for swapping, leveraging, and managing positions
 */
interface ITermMaxRouterV2 {
    struct TermMaxSwapData {
        address tokenIn;
        address tokenOut;
        ITermMaxOrder[] orders;
        uint128[] tradingAmts;
        uint128 netTokenAmt;
        uint256 deadline;
    }

    /**
<<<<<<< HEAD
     * @notice Pauses all protocol operations
     * @dev Can only be called by authorized addresses
     */
    function pause() external;

    /**
     * @notice Unpauses protocol operations
     * @dev Can only be called by authorized addresses
     */
    function unpause() external;

    /**
     * @notice View the adapter whitelist status
     * @dev Used for controlling which swap adapters can be used
     * @param adapter The adapter's address to check whitelist status for
     * @return True if whitelisted, false otherwise
     */
    function adapterWhitelist(address adapter) external view returns (bool);

    /**
     * @notice Set the adapter whitelist status
     * @dev Used for controlling which swap adapters can be used
     * @param adapter The adapter's address to set whitelist status for
     * @param isWhitelist True to whitelist, false to remove from whitelist
     */
    function setAdapterWhitelist(address adapter, bool isWhitelist) external;

    /**
     * @notice Retrieves all assets owned by an address in a specific market
     * @dev Returns both ERC20 tokens and GT (Governance Token) positions
     * @param market The market to query assets from
     * @param owner The address to check assets for
     * @return tokens Array of ERC20 token addresses
     * @return balances Corresponding balances for each token
     * @return gt The GT token contract address
     * @return gtIds Array of GT token IDs owned by the address
     */
    function assetsWithERC20Collateral(ITermMaxMarket market, address owner)
        external
        view
        returns (IERC20[4] memory tokens, uint256[4] memory balances, address gt, uint256[] memory gtIds);

    /**
     * @notice Swaps tokens using a predefined path
     * @dev Uses the SwapPath struct to define the swap path
     * @param paths Array of SwapPath structs defining the swap operations
     * @return netAmounts Array of amounts received for each swap operation
     */
    function swapTokens(SwapPath[] memory paths) external returns (uint256[] memory netAmounts);

    /**
     * @notice Swaps ft and xt tokens for a specific marketV1
     * @dev This function allows users to swap FT and XT tokens for a specific market
     * @dev input/output: =>, swap: ->
     *      path0: => xt/ft -> debt token => router/recipient
     *      path1(optional): debt token -> unwrap => recipient
     * @param recipient Address to receive the output tokens
     * @param market The market to burn FT and XT tokens
     * @param ftInAmt Amount of FT tokens to swap
     * @param xtInAmt Amount of XT tokens to swap
     * @param swapPaths Array of SwapPath structs defining the swap paths
     * @return netTokenOut Actual amount of tokens received after the swap
     */
    function sellFtAndXtForV1(
        address recipient,
        ITermMaxMarket market,
        uint128 ftInAmt,
        uint128 xtInAmt,
        SwapPath[] memory swapPaths
    ) external returns (uint256 netTokenOut);

    /**
     * @notice Swaps ft and xt tokens for a specific marketV2
     * @dev This function allows users to swap FT and XT tokens for a specific market
     * @dev input/output: =>, swap: ->
     *      path0: => xt/ft -> debt token => router/recipient
     *      path1(optional): debt token -> unwrap => recipient
     * @param recipient Address to receive the output tokens
     * @param market The market to burn FT and XT tokens
     * @param ftInAmt Amount of FT tokens to swap
     * @param xtInAmt Amount of XT tokens to swap
     * @param swapPaths Array of SwapPath structs defining the swap paths
     * @return netTokenOut Actual amount of tokens received after the swap
     */
    function sellFtAndXtForV2(
        address recipient,
        ITermMaxMarket market,
        uint128 ftInAmt,
        uint128 xtInAmt,
        SwapPath[] memory swapPaths
    ) external returns (uint256 netTokenOut);

    /**
     * @notice Leverages a position
     * @dev Creates a leveraged position in the specified market
     *      input/output: =>, swap: ->
     *      path0 (=> xt or => token -> xt) => router
     *      case1 by debt token: path1 (=> debt token or => token -> debt token) => router
     *      case2 by collateral token: path1 (=> collateral token or => token -> collateral token) => router
     *      swapCollateralPath debt token -> collateral token => router
     * @param recipient Address to receive the leveraged position
     * @param market The market to leverage in
     * @param maxLtv Maximum loan-to-value ratio for the leverage
     * @param inputPaths Array of SwapPath structs defining the input token paths
     * @param swapCollateralPath SwapPath for collateral token
     * @return gtId ID of the generated GT token
     * @return netXtOut Actual amount of XT tokens input after swapping
     */
    function leverageForV1(
        address recipient,
        ITermMaxMarket market,
        uint128 maxLtv,
        SwapPath[] memory inputPaths,
        SwapPath memory swapCollateralPath
    ) external returns (uint256 gtId, uint256 netXtOut);

    /**
     * @notice Leverages a position
     * @dev Creates a leveraged position in the specified market
     *      input/output: =>, swap: ->
     *      path0 (=> xt or => token -> xt) => router
     *      case1 by debt token: path1 (=> debt token or => token -> debt token) => router
     *      case2 by collateral token: path1 (=> collateral token or => token -> collateral token) => router
     *      swapCollateralPath debt token -> collateral token => router
     * @param recipient Address to receive the leveraged position
     * @param market The market to leverage in
     * @param maxLtv Maximum loan-to-value ratio for the leverage
     * @param inputPaths Array of SwapPath structs defining the input token paths
     * @param swapCollateralPath SwapPath for collateral token
     * @return gtId ID of the generated GT token
     * @return netXtOut Actual amount of XT tokens input after swapping
     */
    function leverageForV2(
        address recipient,
        ITermMaxMarket market,
        uint128 maxLtv,
        SwapPath[] memory inputPaths,
        SwapPath memory swapCollateralPath
    ) external returns (uint256 gtId, uint256 netXtOut);

    /**
     * @notice Borrows tokens using collateral
     * @dev Creates a collateralized debt position
     *      input/output: =>, swap: ->
     *      swapFtPath ft -> debt token => recipient
     * @param recipient Address to receive the borrowed tokens
     * @param market The market to borrow from
     * @param collInAmt Amount of collateral
     * @param maxDebtAmt Maximum amount of debt to incur
     * @param swapFtPath SwapPath for swapping FT token to debt token
     * @return gtId ID of the generated GT token
     */
    function borrowTokenFromCollateral(
        address recipient,
        ITermMaxMarket market,
        uint256 collInAmt,
        uint128 maxDebtAmt,
        SwapPath memory swapFtPath
    ) external returns (uint256 gtId);

    /**
     * @notice Borrows tokens using collateral and XT
     * @dev Creates a collateralized debt position
     * @param recipient Address to receive the borrowed tokens
     * @param market The market to borrow from
     * @param collInAmt Amount of collateral to deposit
     * @param borrowAmt Amount of tokens to borrow
     * @param pathsAfterBorrow Array of SwapPath structs defining the swap paths after borrowing
     * @return gtId ID of the generated GT token
     */
    function borrowTokenFromCollateralAndXtForV1(
        address recipient,
        ITermMaxMarket market,
        uint256 collInAmt,
        uint256 borrowAmt,
        SwapPath[] memory pathsAfterBorrow
    ) external returns (uint256 gtId);

    /**
     * @notice Borrows tokens using collateral and XT
     * @dev Creates a collateralized debt position
     * @param recipient Address to receive the borrowed tokens
     * @param market The market to borrow from
     * @param collInAmt Amount of collateral to deposit
     * @param borrowAmt Amount of tokens to borrow
     * @param pathsAfterBorrow Array of SwapPath structs defining the swap paths after borrowing
     * @return gtId ID of the generated GT token
     */
    function borrowTokenFromCollateralAndXtForV2(
        address recipient,
        ITermMaxMarket market,
        uint256 collInAmt,
        uint256 borrowAmt,
        SwapPath[] memory pathsAfterBorrow
    ) external returns (uint256 gtId);

    /**
     * @notice Borrows tokens from an existing GT position and XT
     * @dev Increases the debt of an existing position
     * @param recipient Address to receive the borrowed tokens
     * @param market The market to borrow from
     * @param gtId ID of the GT token to borrow from
     * @param borrowAmt Amount of tokens to borrow
     * @param pathsAfterBorrow Array of SwapPath structs defining the swap paths after borrowing
     */
    function borrowTokenFromGtAndXtForV1(
        address recipient,
        ITermMaxMarket market,
        uint256 gtId,
        uint256 borrowAmt,
        SwapPath[] memory pathsAfterBorrow
    ) external;

    /**
     * @notice Borrows tokens from an existing GT position and XT
     * @dev Increases the debt of an existing position
     * @param recipient Address to receive the borrowed tokens
     * @param market The market to borrow from
     * @param gtId ID of the GT token to borrow from
     * @param borrowAmt Amount of tokens to borrow
     */
    function borrowTokenFromGtAndXtForV2(
        address recipient,
        ITermMaxMarket market,
        uint256 gtId,
        uint256 borrowAmt,
        SwapPath[] memory pathsAfterBorrow
    ) external;

    /**
=======
>>>>>>> 08b74efb
     * @notice Repays debt from collateral
     * @dev Repays debt and closes a position
     *      input/output: =>, swap: ->
     *      path0: collateral -> debt token (-> exact ft token. optional) => router
     * @param recipient Address to receive any remaining collateral
     * @param market The market to repay debt in
     * @param gtId ID of the GT token to repay debt from
     * @param byDebtToken True if repaying with debt token, false if using FT token
<<<<<<< HEAD
     * @param swapPaths Array of SwapPath structs defining the swap paths
=======
     * @param expectedOutput Expected amount of tokens to receive after swap
     * @param units Array of swap units defining the external swap path
     * @param swapData Data for the termmax swap operation
>>>>>>> 08b74efb
     * @return netTokenOut Actual amount of tokens received
     */
    function flashRepayFromCollForV1(
        address recipient,
        ITermMaxMarket market,
        uint256 gtId,
        bool byDebtToken,
        uint256 expectedOutput,
<<<<<<< HEAD
        SwapPath[] memory swapPaths
=======
        SwapUnit[] memory units,
        TermMaxSwapData memory swapData
>>>>>>> 08b74efb
    ) external returns (uint256 netTokenOut);

    function flashRepayFromCollForV2(
        address recipient,
        ITermMaxMarket market,
        uint256 gtId,
        uint128 repayAmt,
        bool byDebtToken,
        uint256 expectedOutput,
<<<<<<< HEAD
        uint256 removedCollateral,
        SwapPath[] memory swapPaths
    ) external returns (uint256 netTokenOut);

    /**
=======
        bytes memory removedCollateral,
        SwapUnit[] memory units,
        TermMaxSwapData memory swapData
    ) external returns (uint256 netTokenOut);

    /**
     * @notice Repays debt
     * @param market The TermMax market to repay in
     * @param gtId The ID of the GT to repay
     * @param maxRepayAmt Maximum amount of tokens to repay
     * @param byDebtToken Whether to repay using debt tokens
     * @return repayAmt The actual amount repaid
     */
    function repayGt(ITermMaxMarket market, uint256 gtId, uint128 maxRepayAmt, bool byDebtToken)
        external
        returns (uint128 repayAmt);

    /**
>>>>>>> 08b74efb
     * @notice Rollover GT position to a new market with additional assets(dont support partial rollover)
     * @dev This function allows users to rollover their GT position to a new market
     *      input/output: =>, swap: ->
     *      collateralPaths: old collateral -> new collateral => router
     *      debtTokenPaths: ft -> debt token => router
     * @param recipient The address that will receive the new GT token
     * @param gt The GearingToken contract instance
     * @param gtId The ID of the GT token being rolled over
     * @param nextMarket The next market to rollover into
     * @param maxLtv Maximum loan-to-value ratio for the next position
     * @param additionalCollateral Amount of collateral to add to the new position
     * @param additionalDebt Amount of debt to add to the new position
     * @param collateralPath SwapPath to swap old collateral to new collateral
     * @param debtTokenPath SwapPath to swap ft to exact debt token
     * @return newGtId The ID of the newly created GT token in the next market
     */
    function rolloverGtForV1(
        address recipient,
        IGearingToken gt,
        uint256 gtId,
        ITermMaxMarket nextMarket,
        uint128 maxLtv,
        uint256 additionalCollateral,
        uint256 additionalDebt,
        SwapPath memory collateralPath,
        SwapPath memory debtTokenPath
    ) external returns (uint256 newGtId);

    /**
     * @notice Rollover GT position to a new market with additional assets(dont support partial rollover)
     * @dev This function allows users to rollover their GT position to a new market
     *      input/output: =>, swap: ->
     *      collateralPaths: old collateral -> new collateral => router
     *      debtTokenPaths: ft -> debt token => router
     * @param recipient The address that will receive the new GT token
     * @param gt The GearingToken contract instance
     * @param gtId The ID of the GT token being rolled over
     * @param nextMarket The next market to rollover into
     * @param maxLtv Maximum loan-to-value ratio for the next position
     * @param repayAmt Amount of debt to repay the old GT position
     * @param removedCollateral Amount of collateral to remove from the old position
     * @param additionalCollateral Amount of collateral to add to the new position
     * @param additionalDebt Amount of debt to add to the new position
     * @param collateralPath SwapPath to swap old collateral to new collateral
     * @param debtTokenPath SwapPath to swap ft to exact debt token
     * @return newGtId The ID of the newly created GT token in the next market
     */
    function rolloverGtForV2(
        address recipient,
        IGearingToken gt,
        uint256 gtId,
        ITermMaxMarket nextMarket,
        uint128 maxLtv,
        uint128 repayAmt,
        uint256 removedCollateral,
        uint256 additionalCollateral,
        uint256 additionalDebt,
        SwapPath memory collateralPath,
        SwapPath memory debtTokenPath
    ) external returns (uint256 newGtId);

    /**
     * @notice Places an order and mints a GT token(The gt token will not be linked to the order)
     * @dev This function is used to create a new order in the TermMax protocol
     * @param market The market to place the order in
     * @param maker The address of the maker placing the order
     * @param collateralToMintGt Amount of collateral to mint GT tokens
     * @param debtTokenToDeposit Amount of debt tokens to deposit
     * @param ftToDeposit Amount of FT tokens to deposit
     * @param xtToDeposit Amount of XT tokens to deposit
     * @param orderConfig Configuration parameters for the order
     * @return order The created ITermMaxOrder instance
     * @return gtId The ID of the minted GT token
     */
    function placeOrderForV1(
        ITermMaxMarket market,
        address maker,
        uint256 collateralToMintGt,
        uint256 debtTokenToDeposit,
        uint128 ftToDeposit,
        uint128 xtToDeposit,
        OrderConfig memory orderConfig
    ) external returns (ITermMaxOrder order, uint256 gtId);

    /**
     * @notice Places an order and mints a GT token(the gt token will be linked to the order)
     * @dev This function is used to create a new order in the TermMax protocol
     * @param market The market to place the order in
     * @param collateralToMintGt Amount of collateral to mint GT tokens
     * @param debtTokenToDeposit Amount of debt tokens to deposit
     * @param ftToDeposit Amount of FT tokens to deposit
     * @param xtToDeposit Amount of XT tokens to deposit
     * @param initialParams Configuration parameters for the order
     * @return order The created ITermMaxOrder instance
     * @return gtId The ID of the minted GT token
     */
    function placeOrderForV2(
        ITermMaxMarket market,
        uint256 collateralToMintGt,
        uint256 debtTokenToDeposit,
        uint128 ftToDeposit,
        uint128 xtToDeposit,
        OrderInitialParams memory initialParams
    ) external returns (ITermMaxOrder order, uint256 gtId);

    /**
     * @notice Swaps tokens and mints ft and xt tokens in the TermMax protocol
     * @dev This function allows users to swap tokens and mint ft and xt tokens in the TermMax protocol
     * @dev input/output: =>, swap: ->
     *      path 0: => any token -> debt token => router
     * @param market The market to mint the tokens in
     * @param paths The SwapPath struct defining the swap operations
     * @return netOut The net amount of ft and xt tokens received after the swap
     */
    function swapAndMint(address recipient, ITermMaxMarket market, SwapPath[] memory paths)
        external
        returns (uint256 netOut);

    /**
     * @notice Redeems FT tokens from a market and swaps output tokens
     * @dev This function allows users to redeem FT tokens from a market and swap output tokens
     * @dev input/output: =>, swap: ->
     *      path0: => debt token -> output token => recipient
     *      path1(optional): collateral token -> output token => recipient
     * @param recipient Address to receive the output tokens
     * @param market The market to redeem from
     * @param ftAmt Amount of FT tokens to redeem
     * @param paths Array of SwapPath structs defining the swap paths
     * @return netOut The net amount of debt tokens received from market
     * @return deliveryData data of the delivery of collateral tokens
     */
    function redeemFromMarketAndSwapForV1(
        address recipient,
        ITermMaxMarket market,
        uint256 ftAmt,
        SwapPath[] memory paths
    ) external returns (uint256 netOut, bytes memory deliveryData);

    /**
     * @notice Redeems FT tokens from a market and swaps output tokens
     * @dev This function allows users to redeem FT tokens from a market and swap output tokens
     * @dev input/output: =>, swap: ->
     *      path0: => debt token -> output token => recipient
     *      path1(optional): collateral token -> output token => recipient
     * @param recipient Address to receive the output tokens
     * @param market The market to redeem from
     * @param ftAmt Amount of FT tokens to redeem
     * @param paths Array of SwapPath structs defining the swap paths
     * @return debtTokenOutAmt The net amount of tokens received from market
     * @return deliveryData data of the delivery of collateral tokens
     */
    function redeemFromMarketAndSwapForV2(
        address recipient,
        ITermMaxMarketV2 market,
        uint256 ftAmt,
        SwapPath[] memory paths
    ) external returns (uint256 debtTokenOutAmt, bytes memory deliveryData);

    /**
     * @notice Swaps tokens and repays debt in a GearingToken position
     * @dev This function allows users to swap tokens and repay debt in a GearingToken position
     * @dev input/output: =>, swap: ->
     *      path 0: => any token -> debt token/ft token => router
     *      path 1(optional): remaining debt token => recipient
     * @param gt The GearingToken contract instance
     * @param gtId The ID of the GearingToken position to repay
     * @param repayAmt The amount to repay
     * @param byDebtToken Indicates if the repayment is by debt token
     * @param paths The SwapPath struct defining the swap operations
     * @return netOutOrIns The net amounts of tokens received or cost when swapping
     */
    function swapAndRepay(IGearingToken gt, uint256 gtId, uint128 repayAmt, bool byDebtToken, SwapPath[] memory paths)
        external
        returns (uint256[] memory netOutOrIns);

    /**
     * @notice Swaps tokens and deposits into a vault
     * @dev This function allows users to swap tokens and deposit into an IERC4626 vault
     * @dev input/output: =>, swap: ->
     *      path0: => any token -> vault underlying => router
     * @param recipient Address to receive the share tokens
     * @param vault The IERC4626 vault to deposit into
     * @param paths The SwapPath struct defining the swap operations
     * @return shareAmt The ERC4626 share amount received after the swap and deposit
     */
    function swapAndDeposit(address recipient, IERC4626 vault, SwapPath[] memory paths)
        external
        returns (uint256 shareAmt);
    /**
     * @notice Redeems shares from a vault and swaps the output tokens
     * @dev This function allows users to redeem shares from an IERC4626 vault and swap the output tokens
     * @dev input/output: =>, swap: ->
     *      swapPath: vault underlying -> output token => recipient
     * @param recipient Address to receive the output tokens
     * @param vault The IERC4626 vault to redeem shares from
     * @param shareAmt Amount of shares to redeem from the vault
     * @param swapPath The SwapPath struct defining the swap operations
     * @return netOut The net amount of tokens received after redeeming and swapping
     */
    function redeemFromVaultAndSwap(address recipient, IERC4626 vault, uint256 shareAmt, SwapPath memory swapPath)
        external
        returns (uint256 netOut);

    function rollToAaveForV1(
        address recipient,
        ITermMaxMarket market,
        uint256 gtId,
        uint256 additionalCollateral,
        uint256 additionalDebt,
        IAaveV3PoolMinimal aave,
        uint256 interestRateMode,
        uint16 referralCode,
        SwapPath memory collateralPath
    ) external;

    function rollToAaveForV2(
        address recipient,
        ITermMaxMarket market,
        uint256 gtId,
        uint128 repayAmt,
        uint256 removedCollateral,
        uint256 additionalCollateral,
        uint256 additionalDebt,
        IAaveV3PoolMinimal aave,
        uint256 interestRateMode,
        uint16 referralCode,
        SwapPath memory collateralPath
    ) external;
}<|MERGE_RESOLUTION|>--- conflicted
+++ resolved
@@ -42,50 +42,6 @@
     }
 
     /**
-<<<<<<< HEAD
-     * @notice Pauses all protocol operations
-     * @dev Can only be called by authorized addresses
-     */
-    function pause() external;
-
-    /**
-     * @notice Unpauses protocol operations
-     * @dev Can only be called by authorized addresses
-     */
-    function unpause() external;
-
-    /**
-     * @notice View the adapter whitelist status
-     * @dev Used for controlling which swap adapters can be used
-     * @param adapter The adapter's address to check whitelist status for
-     * @return True if whitelisted, false otherwise
-     */
-    function adapterWhitelist(address adapter) external view returns (bool);
-
-    /**
-     * @notice Set the adapter whitelist status
-     * @dev Used for controlling which swap adapters can be used
-     * @param adapter The adapter's address to set whitelist status for
-     * @param isWhitelist True to whitelist, false to remove from whitelist
-     */
-    function setAdapterWhitelist(address adapter, bool isWhitelist) external;
-
-    /**
-     * @notice Retrieves all assets owned by an address in a specific market
-     * @dev Returns both ERC20 tokens and GT (Governance Token) positions
-     * @param market The market to query assets from
-     * @param owner The address to check assets for
-     * @return tokens Array of ERC20 token addresses
-     * @return balances Corresponding balances for each token
-     * @return gt The GT token contract address
-     * @return gtIds Array of GT token IDs owned by the address
-     */
-    function assetsWithERC20Collateral(ITermMaxMarket market, address owner)
-        external
-        view
-        returns (IERC20[4] memory tokens, uint256[4] memory balances, address gt, uint256[] memory gtIds);
-
-    /**
      * @notice Swaps tokens using a predefined path
      * @dev Uses the SwapPath struct to define the swap path
      * @param paths Array of SwapPath structs defining the swap operations
@@ -273,8 +229,6 @@
     ) external;
 
     /**
-=======
->>>>>>> 08b74efb
      * @notice Repays debt from collateral
      * @dev Repays debt and closes a position
      *      input/output: =>, swap: ->
@@ -283,13 +237,7 @@
      * @param market The market to repay debt in
      * @param gtId ID of the GT token to repay debt from
      * @param byDebtToken True if repaying with debt token, false if using FT token
-<<<<<<< HEAD
      * @param swapPaths Array of SwapPath structs defining the swap paths
-=======
-     * @param expectedOutput Expected amount of tokens to receive after swap
-     * @param units Array of swap units defining the external swap path
-     * @param swapData Data for the termmax swap operation
->>>>>>> 08b74efb
      * @return netTokenOut Actual amount of tokens received
      */
     function flashRepayFromCollForV1(
@@ -298,12 +246,7 @@
         uint256 gtId,
         bool byDebtToken,
         uint256 expectedOutput,
-<<<<<<< HEAD
         SwapPath[] memory swapPaths
-=======
-        SwapUnit[] memory units,
-        TermMaxSwapData memory swapData
->>>>>>> 08b74efb
     ) external returns (uint256 netTokenOut);
 
     function flashRepayFromCollForV2(
@@ -313,32 +256,11 @@
         uint128 repayAmt,
         bool byDebtToken,
         uint256 expectedOutput,
-<<<<<<< HEAD
         uint256 removedCollateral,
         SwapPath[] memory swapPaths
     ) external returns (uint256 netTokenOut);
 
     /**
-=======
-        bytes memory removedCollateral,
-        SwapUnit[] memory units,
-        TermMaxSwapData memory swapData
-    ) external returns (uint256 netTokenOut);
-
-    /**
-     * @notice Repays debt
-     * @param market The TermMax market to repay in
-     * @param gtId The ID of the GT to repay
-     * @param maxRepayAmt Maximum amount of tokens to repay
-     * @param byDebtToken Whether to repay using debt tokens
-     * @return repayAmt The actual amount repaid
-     */
-    function repayGt(ITermMaxMarket market, uint256 gtId, uint128 maxRepayAmt, bool byDebtToken)
-        external
-        returns (uint128 repayAmt);
-
-    /**
->>>>>>> 08b74efb
      * @notice Rollover GT position to a new market with additional assets(dont support partial rollover)
      * @dev This function allows users to rollover their GT position to a new market
      *      input/output: =>, swap: ->
