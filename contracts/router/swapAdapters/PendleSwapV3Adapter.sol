// SPDX-License-Identifier: MIT
pragma solidity ^0.8.27;

import {PendleHelper} from "../../extensions/PendleHelper.sol";
import {IPAllActionV3} from "@pendle/core-v2/contracts/interfaces/IPAllActionV3.sol";
<<<<<<< HEAD
import {
    IPMarket,
    IPPrincipalToken,
    IPYieldToken,
    IStandardizedYield
} from "@pendle/core-v2/contracts/interfaces/IPMarket.sol";
=======
import {IPMarket, IPPrincipalToken} from "@pendle/core-v2/contracts/interfaces/IPMarket.sol";
>>>>>>> 65539de8
import "./ERC20SwapAdapter.sol";
/**
 * @title TermMax PendleSwapV3Adapter
 * @author Term Structure Labs
 */

contract PendleSwapV3Adapter is ERC20SwapAdapter, PendleHelper {
    using TransferUtils for IERC20;

    IPAllActionV3 public immutable router;

    constructor(address router_) {
        router = IPAllActionV3(router_);
    }

    function _swap(IERC20 tokenIn, IERC20 tokenOut, uint256 amount, bytes memory swapData)
        internal
        virtual
        override
        returns (uint256 tokenOutAmt)
    {
        (address ptMarketAddr, uint256 inAmount, uint256 minTokenOut) =
            abi.decode(swapData, (address, uint256, uint256));
        IPMarket market = IPMarket(ptMarketAddr);

        (, IPPrincipalToken PT,) = market.readTokens();
        IERC20(tokenIn).safeIncreaseAllowance(address(router), amount);

        /**
         * Note: Scaling Input/Output amount
         */
        minTokenOut = (minTokenOut * amount) / inAmount;
        if (tokenOut == PT) {
            (tokenOutAmt,,) = router.swapExactTokenForPt(
                address(this),
                address(market),
                minTokenOut,
                defaultApprox,
                createTokenInputStruct(address(tokenIn), amount),
                emptyLimit
            );
        } else {
            if (PT.isExpired()) {
                (tokenOutAmt,) = router.redeemPyToToken(
                    address(this), PT.YT(), amount, createTokenOutputStruct(address(tokenOut), minTokenOut)
                );
            } else {
                (tokenOutAmt,,) = router.swapExactPtForToken(
                    address(this),
                    address(market),
                    amount,
                    createTokenOutputStruct(address(tokenOut), minTokenOut),
                    emptyLimit
                );
            }
        }
    }
}<|MERGE_RESOLUTION|>--- conflicted
+++ resolved
@@ -3,16 +3,7 @@
 
 import {PendleHelper} from "../../extensions/PendleHelper.sol";
 import {IPAllActionV3} from "@pendle/core-v2/contracts/interfaces/IPAllActionV3.sol";
-<<<<<<< HEAD
-import {
-    IPMarket,
-    IPPrincipalToken,
-    IPYieldToken,
-    IStandardizedYield
-} from "@pendle/core-v2/contracts/interfaces/IPMarket.sol";
-=======
 import {IPMarket, IPPrincipalToken} from "@pendle/core-v2/contracts/interfaces/IPMarket.sol";
->>>>>>> 65539de8
 import "./ERC20SwapAdapter.sol";
 /**
  * @title TermMax PendleSwapV3Adapter
