--- conflicted
+++ resolved
@@ -381,7 +381,6 @@
 
     function testSellFtForExactToken() public {
         vm.startPrank(sender);
-<<<<<<< HEAD
 
         uint128 underlyingAmtInForBuyFt = 100e8;
         uint128 minFtOut = 0e8;
@@ -416,28 +415,12 @@
         assert(netIn < maxTokenIn);
         assert(res.debt.balanceOf(sender) == debtOutAmt);
         assert(res.ft.balanceOf(sender) == maxTokenIn - netIn);
-=======
-        uint128 debtTokenOutAmt = 80e8;
-        uint128 maxFtIn = 100e8;
-        res.debt.mint(sender, maxFtIn);
-        res.debt.approve(address(res.market), maxFtIn);
-        res.market.mint(sender, maxFtIn);
-
-        res.ft.approve(address(res.order), maxFtIn);
-
-        uint256 netIn = res.order.swapTokenToExactToken(res.ft, res.debt, sender, debtTokenOutAmt, maxFtIn);
-
-        assert(netIn < maxFtIn);
-        assert(res.debt.balanceOf(sender) == debtTokenOutAmt);
-        assert(res.ft.balanceOf(sender) == maxFtIn - netIn);
->>>>>>> 0b13d63a
 
         vm.stopPrank();
     }
 
     function testSellXtForExactToken() public {
         vm.startPrank(sender);
-<<<<<<< HEAD
 
         uint128 underlyingAmtInForBuyXt = 5e8;
         uint128 minFtOut = 0e8;
@@ -472,21 +455,6 @@
         assert(netIn < maxTokenIn);
         assert(res.debt.balanceOf(sender) == debtOutAmt);
         assert(res.xt.balanceOf(sender) == maxTokenIn - netIn);
-=======
-        uint128 debtTokenOutAmt = 5e8;
-        uint128 maxXtIn = 2000e8;
-        res.debt.mint(sender, maxXtIn);
-        res.debt.approve(address(res.market), maxXtIn);
-        res.market.mint(sender, maxXtIn);
-
-        res.xt.approve(address(res.order), maxXtIn);
-
-        uint256 netIn = res.order.swapTokenToExactToken(res.xt, res.debt, sender, debtTokenOutAmt, maxXtIn);
-
-        assert(netIn < maxXtIn);
-        assert(res.debt.balanceOf(sender) == debtTokenOutAmt);
-        assert(res.xt.balanceOf(sender) == maxXtIn - netIn);
->>>>>>> 0b13d63a
 
         vm.stopPrank();
     }
