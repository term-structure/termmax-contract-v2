// SPDX-License-Identifier: MIT
pragma solidity ^0.8.27;

import "forge-std/Test.sol";
import {DeployUtils} from "../utils/DeployUtils.sol";
import {JSONLoader} from "../utils/JSONLoader.sol";
import {StateChecker} from "../utils/StateChecker.sol";
import {SwapUtils} from "../utils/SwapUtils.sol";
import {ForkBaseTestV2} from "./ForkBaseTestV2.sol";
import {IERC20} from "@openzeppelin/contracts/token/ERC20/IERC20.sol";
import {IERC20Metadata} from "@openzeppelin/contracts/token/ERC20/ERC20.sol";
import {SafeERC20} from "@openzeppelin/contracts/token/ERC20/utils/SafeERC20.sol";
import {TermMaxFactoryV2, ITermMaxFactory} from "contracts/v2/factory/TermMaxFactoryV2.sol";
import {ITermMaxRouterV2, TermMaxRouterV2, SwapPath} from "contracts/v2/router/TermMaxRouterV2.sol";
import {TermMaxMarketV2, Constants, SafeCast} from "contracts/v2/TermMaxMarketV2.sol";
import {TermMaxOrderV2, OrderConfig} from "contracts/v2/TermMaxOrderV2.sol";
import {MockERC20} from "contracts/v1/test/MockERC20.sol";
import {MockPriceFeed} from "contracts/v1/test/MockPriceFeed.sol";
import {MockOrderV2} from "contracts/v2/test/MockOrderV2.sol";
import {MintableERC20V2} from "contracts/v2/tokens/MintableERC20V2.sol";
import {IMintableERC20} from "contracts/v1/tokens/IMintableERC20.sol";
import {SwapAdapter} from "contracts/v1/test/testnet/SwapAdapter.sol";
import {IOracleV2, OracleAggregatorV2} from "contracts/v2/oracle/OracleAggregatorV2.sol";
import {IOracle} from "contracts/v1/oracle/IOracle.sol";
import {IOrderManager, OrderManager} from "contracts/v1/vault/OrderManager.sol";
import {ITermMaxVaultV2, TermMaxVaultV2} from "contracts/v2/vault/TermMaxVaultV2.sol";
import {ITermMaxVault} from "contracts/v1/vault/ITermMaxVault.sol";
import {VaultFactory, IVaultFactory} from "contracts/v1/factory/VaultFactory.sol";
import {
    MarketConfig,
    FeeConfig,
    MarketInitialParams,
    LoanConfig,
    VaultInitialParams
} from "contracts/v1/storage/TermMaxStorage.sol";
import {ITermMaxRouter, RouterEvents, RouterErrors} from "contracts/v1/router/TermMaxRouter.sol";
import {MockFlashLoanReceiver} from "contracts/v1/test/MockFlashLoanReceiver.sol";
import {SwapUnit, ISwapAdapter} from "contracts/v1/router/ISwapAdapter.sol";
import {
    IGearingToken, IGearingTokenV2, GearingTokenWithERC20V2
} from "contracts/v2/tokens/GearingTokenWithERC20V2.sol";
import {MintableERC20V2} from "contracts/v2/tokens/MintableERC20V2.sol";
import {ITermMaxOrder} from "contracts/v1/ITermMaxOrder.sol";
import {ISwapCallback} from "contracts/v1/ISwapCallback.sol";
import {UniswapV3AdapterV2} from "contracts/v2/router/swapAdapters/UniswapV3AdapterV2.sol";
import {PendleSwapV3AdapterV2} from "contracts/v2/router/swapAdapters/PendleSwapV3AdapterV2.sol";
import {OdosV2AdapterV2} from "contracts/v2/router/swapAdapters/OdosV2AdapterV2.sol";
import {ERC4626VaultAdapterV2} from "contracts/v2/router/swapAdapters/ERC4626VaultAdapterV2.sol";
import {KyberswapV2AdapterV2} from "contracts/v2/router/swapAdapters/KyberswapV2AdapterV2.sol";
import {TermMaxSwapData, TermMaxSwapAdapter} from "contracts/v2/router/swapAdapters/TermMaxSwapAdapter.sol";

abstract contract GtBaseTestV2 is ForkBaseTestV2 {
    enum TokenType {
        General,
        Pendle,
        Morpho
    }

    struct SwapData {
        uint128 debtAmt;
        uint128 swapAmtIn;
        TokenType tokenType;
        SwapUnit[] leverageUnits;
        SwapUnit[] flashRepayUnits;
    }

    struct SwapAdapters {
        address uniswapAdapter;
        address pendleAdapter;
        address odosAdapter;
        address vaultAdapter;
    }

    struct GtTestRes {
        uint256 blockNumber;
        uint256 orderInitialAmount;
        MarketInitialParams marketInitialParams;
        OrderConfig orderConfig;
        TermMaxMarketV2 market;
        IMintableERC20 ft;
        IMintableERC20 xt;
        IGearingToken gt;
        IERC20Metadata collateral;
        IERC20Metadata debtToken;
        IOracleV2 oracle;
        MockPriceFeed collateralPriceFeed;
        MockPriceFeed debtPriceFeed;
        ITermMaxOrder order;
        TermMaxRouterV2 router;
        uint256 maxXtReserve;
        address maker;
        SwapData swapData;
        SwapAdapters swapAdapters;
        TermMaxSwapAdapter termMaxSwapAdapter;
    }

    function _initializeGtTestRes(string memory key) internal returns (GtTestRes memory) {
        GtTestRes memory res;
        res.blockNumber = _readBlockNumber(key);
        res.marketInitialParams = _readMarketInitialParams(key);
        res.orderConfig = _readOrderConfig(key);
        res.maker = vm.randomAddress();
        res.maxXtReserve = type(uint128).max;

        vm.rollFork(res.blockNumber);

        vm.startPrank(res.marketInitialParams.admin);

        res.oracle = deployOracleAggregator(res.marketInitialParams.admin);
        res.collateralPriceFeed = deployMockPriceFeed(res.marketInitialParams.admin);
        res.debtPriceFeed = deployMockPriceFeed(res.marketInitialParams.admin);
        res.oracle.submitPendingOracle(
            address(res.marketInitialParams.collateral),
            IOracleV2.Oracle(res.collateralPriceFeed, res.collateralPriceFeed, 0, 0, 0, 0)
        );
        res.oracle.submitPendingOracle(
            address(res.marketInitialParams.debtToken),
            IOracleV2.Oracle(res.debtPriceFeed, res.debtPriceFeed, 0, 0, 0, 0)
        );

        res.oracle.acceptPendingOracle(address(res.marketInitialParams.collateral));
        res.oracle.acceptPendingOracle(address(res.marketInitialParams.debtToken));

        res.marketInitialParams.marketConfig.maturity += uint64(block.timestamp);
        res.marketInitialParams.loanConfig.oracle = IOracle(address(res.oracle));

        res.market = TermMaxMarketV2(
            deployFactory(res.marketInitialParams.admin).createMarket(
                keccak256("GearingTokenWithERC20"), res.marketInitialParams, 0
            )
        );

        (res.ft, res.xt, res.gt,,) = res.market.tokens();
        res.debtToken = res.marketInitialParams.debtToken;
        res.collateral = IERC20Metadata(res.marketInitialParams.collateral);

        // set all price as 1 USD = 1e8 tokens
        uint8 debtDecimals = res.debtToken.decimals();
        _setPriceFeedInTokenDecimal8(
            res.debtPriceFeed, debtDecimals, MockPriceFeed.RoundData(1, 1e8, block.timestamp, block.timestamp, 0)
        );
        uint8 collateralDecimals = res.collateral.decimals();
        _setPriceFeedInTokenDecimal8(
            res.collateralPriceFeed,
            collateralDecimals,
            MockPriceFeed.RoundData(1, 1e8, block.timestamp, block.timestamp, 0)
        );

        res.order =
            res.market.createOrder(res.maker, res.maxXtReserve, ISwapCallback(address(0)), res.orderConfig.curveCuts);

        res.swapAdapters.uniswapAdapter =
            address(new UniswapV3AdapterV2(vm.parseJsonAddress(jsonData, ".routers.uniswapRouter")));
        res.swapAdapters.pendleAdapter =
            address(new PendleSwapV3AdapterV2(vm.parseJsonAddress(jsonData, ".routers.pendleRouter")));
        res.swapAdapters.odosAdapter =
            address(new OdosV2AdapterV2(vm.parseJsonAddress(jsonData, ".routers.odosRouter")));
        res.swapAdapters.vaultAdapter = address(new ERC4626VaultAdapterV2());
        res.termMaxSwapAdapter = new TermMaxSwapAdapter();
        res.router = deployRouter(res.marketInitialParams.admin);
        res.router.setAdapterWhitelist(res.swapAdapters.uniswapAdapter, true);
        res.router.setAdapterWhitelist(res.swapAdapters.pendleAdapter, true);
        res.router.setAdapterWhitelist(res.swapAdapters.odosAdapter, true);
        res.router.setAdapterWhitelist(res.swapAdapters.vaultAdapter, true);
        res.router.setAdapterWhitelist(address(res.termMaxSwapAdapter), true);
        res.swapData = _readSwapData(key);

        res.orderInitialAmount = vm.parseJsonUint(jsonData, string.concat(key, ".orderInitialAmount"));
        deal(address(res.debtToken), res.marketInitialParams.admin, res.orderInitialAmount);

        res.debtToken.approve(address(res.market), res.orderInitialAmount);
        res.market.mint(address(res.order), res.orderInitialAmount);

        vm.stopPrank();

        return res;
    }

    function _readSwapData(string memory key) internal view returns (SwapData memory data) {
        data.tokenType = TokenType(vm.parseJsonUint(jsonData, string.concat(key, ".swapData.tokenType")));
        data.debtAmt = uint128(vm.parseJsonUint(jsonData, string.concat(key, ".swapData.debtAmt")));
        data.swapAmtIn = uint128(vm.parseJsonUint(jsonData, string.concat(key, ".swapData.swapAmtIn")));

        uint256 length = vm.parseJsonUint(jsonData, string.concat(key, ".swapData.length"));
        data.leverageUnits = new SwapUnit[](length);
        data.flashRepayUnits = new SwapUnit[](length);
        for (uint256 i = 0; i < length; i++) {
            data.leverageUnits[i] = _readSwapUnit(string.concat(key, ".swapData.leverageUnits.", vm.toString(i)));
            data.flashRepayUnits[i] = _readSwapUnit(string.concat(key, ".swapData.flashRepayUnits.", vm.toString(i)));
        }
    }

    function _readSwapUnit(string memory key) internal view returns (SwapUnit memory data) {
        data.adapter = vm.parseJsonAddress(jsonData, string.concat(key, ".adapter"));
        data.tokenIn = vm.parseJsonAddress(jsonData, string.concat(key, ".tokenIn"));
        data.tokenOut = vm.parseJsonAddress(jsonData, string.concat(key, ".tokenOut"));
        data.swapData = vm.parseJsonBytes(jsonData, string.concat(key, ".swapData"));
    }

    function _updateCollateralPrice(GtTestRes memory res, int256 price) internal {
        vm.startPrank(res.marketInitialParams.admin);
        // set all price as 1 USD = 1e8 tokens
        uint8 decimals = res.collateral.decimals();
        (uint80 roundId,,,,) = res.collateralPriceFeed.latestRoundData();
        roundId++;
        uint256 time = block.timestamp;
        _setPriceFeedInTokenDecimal8(
            res.collateralPriceFeed, decimals, MockPriceFeed.RoundData(roundId, price, time, time, 0)
        );
        vm.stopPrank();
    }

    function _testBorrow(GtTestRes memory res, uint256 collInAmt, uint128 borrowAmt, uint128 maxDebtAmt) internal {
        address taker = vm.randomAddress();

        vm.startPrank(taker);

        address[] memory orders = new address[](1);
        orders[0] = address(res.order);
        uint128[] memory tokenAmtsWantBuy = new uint128[](1);
        tokenAmtsWantBuy[0] = borrowAmt;

        TermMaxSwapData memory swapData = TermMaxSwapData({
            swapExactTokenForToken: false,
            scalingFactor: 0,
            orders: orders,
            tradingAmts: tokenAmtsWantBuy,
            netTokenAmt: maxDebtAmt,
            deadline: block.timestamp + 1 hours
        });

        SwapUnit[] memory swapUnits = new SwapUnit[](1);
        swapUnits[0] = SwapUnit({
            adapter: address(res.termMaxSwapAdapter),
            tokenIn: address(res.ft),
            tokenOut: address(res.debtToken),
            swapData: abi.encode(swapData)
        });

        SwapPath memory ftPath = SwapPath({units: swapUnits, recipient: taker, inputAmount: 0, useBalanceOnchain: true});

        deal(address(res.collateral), taker, collInAmt);
        res.collateral.approve(address(res.router), collInAmt);

        uint256 gtId = res.router.borrowTokenFromCollateral(taker, res.market, collInAmt, maxDebtAmt, ftPath);
        (address owner, uint128 debtAmt, bytes memory collateralData) = res.gt.loanInfo(gtId);
        assertEq(owner, taker);
        assertEq(collInAmt, abi.decode(collateralData, (uint256)));
        assertLe(debtAmt, maxDebtAmt);
        assertEq(res.debtToken.balanceOf(taker), borrowAmt);

        vm.stopPrank();
    }

    function _testLeverageFromXt(
        GtTestRes memory res,
        address taker,
        uint128 xtAmtIn,
        uint128 tokenAmtIn,
        SwapUnit[] memory units
    ) internal returns (uint256 gtId) {
        vm.startPrank(taker);
        deal(taker, 1e8);
        deal(address(res.debtToken), taker, xtAmtIn);
        res.debtToken.approve(address(res.market), xtAmtIn);
        res.market.mint(taker, xtAmtIn);

        uint256 maxLtv = res.marketInitialParams.loanConfig.maxLtv;

        deal(address(res.debtToken), taker, tokenAmtIn);
        res.debtToken.approve(address(res.router), tokenAmtIn);

        uint256 debtTokenBalanceBeforeSwap = res.debtToken.balanceOf(taker);
        uint256 xtAmtBeforeSwap = res.xt.balanceOf(taker);

        res.xt.approve(address(res.router), xtAmtIn);

        SwapUnit[] memory swapUnits = new SwapUnit[](1);
        swapUnits[0] =
            SwapUnit({adapter: address(0), tokenIn: address(res.xt), tokenOut: address(res.xt), swapData: bytes("")});

        SwapPath[] memory inputPaths = new SwapPath[](2);
        inputPaths[0] =
            SwapPath({units: swapUnits, recipient: address(res.router), inputAmount: xtAmtIn, useBalanceOnchain: false});
        SwapUnit[] memory transferTokenUnits = new SwapUnit[](1);
        transferTokenUnits[0] = SwapUnit({
            adapter: address(0),
            tokenIn: address(res.debtToken),
            tokenOut: address(res.debtToken),
            swapData: bytes("")
        });
        inputPaths[1] = SwapPath({
            units: transferTokenUnits,
            recipient: address(res.router),
            inputAmount: tokenAmtIn,
            useBalanceOnchain: false
        });

        SwapPath memory collateralPath =
            SwapPath({units: units, recipient: address(res.router), inputAmount: 0, useBalanceOnchain: true});

        (gtId,) = res.router.leverageForV2(taker, res.market, uint128(maxLtv), inputPaths, collateralPath);

        uint256 debtTokenBalanceAfterSwap = res.debtToken.balanceOf(taker);
        uint256 xtAmtAfterSwap = res.xt.balanceOf(taker);

        assertEq(debtTokenBalanceBeforeSwap - debtTokenBalanceAfterSwap, tokenAmtIn);
        assertEq(xtAmtBeforeSwap - xtAmtAfterSwap, xtAmtIn);

        assertEq(res.collateral.balanceOf(taker), 0);

        assertEq(res.debtToken.balanceOf(address(res.router)), 0);
        assertEq(res.xt.balanceOf(address(res.router)), 0);
        assertEq(res.debtToken.balanceOf(address(res.router)), 0);
        assertEq(res.collateral.balanceOf(address(res.router)), 0);

        vm.stopPrank();
    }

    function _testLeverageFromToken(
        GtTestRes memory res,
        address taker,
        uint128 tokenAmtToBuyXt,
        uint128 tokenAmtIn,
        SwapUnit[] memory units
    ) internal returns (uint256 gtId) {
        vm.startPrank(taker);
        deal(taker, 1e8);

        uint256 maxLtv = res.marketInitialParams.loanConfig.maxLtv;
        uint128 minXtOut = 0e8;
        deal(address(res.debtToken), taker, tokenAmtToBuyXt + tokenAmtIn);
        res.debtToken.approve(address(res.router), tokenAmtToBuyXt + tokenAmtIn);

        uint256 debtTokenBalanceBeforeSwap = res.debtToken.balanceOf(taker);

        address[] memory orders = new address[](1);
        orders[0] = address(res.order);
        uint128[] memory amtsToBuyXt = new uint128[](1);
        amtsToBuyXt[0] = tokenAmtToBuyXt;

        TermMaxSwapData memory swapData = TermMaxSwapData({
            swapExactTokenForToken: true,
            scalingFactor: 0,
            orders: orders,
            tradingAmts: amtsToBuyXt,
            netTokenAmt: minXtOut,
            deadline: block.timestamp + 1 hours
        });

        SwapUnit[] memory swapUnits = new SwapUnit[](1);
        swapUnits[0] = SwapUnit({
            adapter: address(res.termMaxSwapAdapter),
            tokenIn: address(res.debtToken),
            tokenOut: address(res.xt),
            swapData: abi.encode(swapData)
        });

        SwapPath[] memory inputPaths = new SwapPath[](2);
        inputPaths[0] = SwapPath({
            units: swapUnits,
            recipient: address(res.router),
            inputAmount: amtsToBuyXt[0] + amtsToBuyXt[1],
            useBalanceOnchain: false
        });
        SwapUnit[] memory transferTokenUnits = new SwapUnit[](1);
        transferTokenUnits[0] = SwapUnit({
            adapter: address(0),
            tokenIn: address(res.debtToken),
            tokenOut: address(res.debtToken),
            swapData: bytes("")
        });
        inputPaths[1] = SwapPath({
            units: transferTokenUnits,
            recipient: address(res.router),
            inputAmount: tokenAmtIn,
            useBalanceOnchain: false
        });

        SwapPath memory collateralPath =
            SwapPath({units: units, recipient: address(res.router), inputAmount: 0, useBalanceOnchain: true});

        (gtId,) = res.router.leverageForV2(taker, res.market, uint128(maxLtv), inputPaths, collateralPath);

        uint256 debtTokenBalanceAfterSwap = res.debtToken.balanceOf(taker);

        assertEq(debtTokenBalanceBeforeSwap - debtTokenBalanceAfterSwap, tokenAmtToBuyXt + tokenAmtIn);

        assertEq(res.collateral.balanceOf(taker), 0);

        assertEq(res.debtToken.balanceOf(address(res.router)), 0);
        assertEq(res.xt.balanceOf(address(res.router)), 0);
        assertEq(res.debtToken.balanceOf(address(res.router)), 0);
        assertEq(res.collateral.balanceOf(address(res.router)), 0);

        vm.stopPrank();
    }

    function _testFlashRepay(GtTestRes memory res, uint256 gtId, address taker, SwapUnit[] memory units) internal {
        deal(taker, 1e18);

        vm.startPrank(taker);

        res.gt.approve(address(res.router), gtId);

        uint256 debtTokenBalanceBeforeRepay = res.debtToken.balanceOf(taker);
        bool byDebtToken = true;

        SwapPath[] memory swapPaths = new SwapPath[](1);
        swapPaths[0] = SwapPath({units: units, recipient: address(res.router), inputAmount: 0, useBalanceOnchain: true});

        (, uint128 debtAmt, bytes memory collateralData) = res.gt.loanInfo(gtId);
<<<<<<< HEAD
        uint256 netTokenOut = res.router.flashRepayFromCollForV2(
            taker, res.market, gtId, debtAmt, byDebtToken, 0, abi.decode(collateralData, (uint256)), swapPaths
=======
        uint256 netTokenOut = res.router.flashRepayFromCollV2(
            taker, res.market, gtId, debtAmt, byDebtToken, 0, collateralData, units, swapData
>>>>>>> 08b74efb
        );

        uint256 debtTokenBalanceAfterRepay = res.debtToken.balanceOf(taker);

        assertEq(debtTokenBalanceAfterRepay - debtTokenBalanceBeforeRepay, netTokenOut);

        vm.stopPrank();
    }

    function _testFlashRepayByFt(GtTestRes memory res, uint256 gtId, address taker, SwapUnit[] memory units) internal {
        deal(taker, 1e18);

        vm.startPrank(taker);
        res.gt.approve(address(res.router), gtId);

        uint256 debtTokenBalanceBeforeRepay = res.debtToken.balanceOf(taker);
        address[] memory orders = new address[](1);
        orders[0] = address(res.order);
        uint128[] memory amtsToBuyFt = new uint128[](1);

        (, uint128 debtAmt, bytes memory collateralData) = res.gt.loanInfo(gtId);
        amtsToBuyFt[0] = debtAmt;
        bool byDebtToken = false;

<<<<<<< HEAD
        TermMaxSwapData memory swapData = TermMaxSwapData({
            swapExactTokenForToken: false,
            scalingFactor: 0,
            orders: orders,
            tradingAmts: amtsToBuyFt,
            netTokenAmt: type(uint128).max,
            deadline: block.timestamp + 1 hours
        });

        SwapUnit[] memory units2 = new SwapUnit[](2);
        units2[0] = units[0];
        units2[1] = SwapUnit({
            adapter: address(res.termMaxSwapAdapter),
            tokenIn: address(res.debtToken),
            tokenOut: address(res.ft),
            swapData: abi.encode(swapData)
        });

        SwapPath[] memory swapPaths = new SwapPath[](1);
        swapPaths[0] =
            SwapPath({units: units2, recipient: address(res.router), inputAmount: 0, useBalanceOnchain: true});

        uint256 netTokenOut = res.router.flashRepayFromCollForV2(
            taker, res.market, gtId, debtAmt, byDebtToken, 0, abi.decode(collateralData, (uint256)), swapPaths
=======
        ITermMaxRouterV2.TermMaxSwapData memory swapData;
        swapData.tokenIn = address(res.debtToken);
        swapData.tokenOut = address(res.ft);
        swapData.orders = orders;
        swapData.tradingAmts = amtsToBuyFt;
        swapData.deadline = block.timestamp + 1 hours;

        uint256 netTokenOut = res.router.flashRepayFromCollV2(
            taker, res.market, gtId, debtAmt, byDebtToken, 0, collateralData, units, swapData
>>>>>>> 08b74efb
        );

        uint256 debtTokenBalanceAfterRepay = res.debtToken.balanceOf(taker);

        assertEq(debtTokenBalanceAfterRepay - debtTokenBalanceBeforeRepay, netTokenOut);

        vm.stopPrank();
    }

    function _testLiquidate(GtTestRes memory res, address liquidator, uint256 gtId)
        internal
        returns (uint256 collateralAmt)
    {
        deal(liquidator, 1e18);
        vm.startPrank(liquidator);

        (, uint128 debtAmt,) = res.gt.loanInfo(gtId);

        deal(address(res.debtToken), liquidator, debtAmt);
        res.debtToken.approve(address(res.gt), debtAmt);

        collateralAmt = res.collateral.balanceOf(liquidator);

        bool byDebtToken = true;
        res.gt.liquidate(gtId, debtAmt, byDebtToken);

        collateralAmt = res.collateral.balanceOf(liquidator) - collateralAmt;

        vm.stopPrank();
    }

    function _fastLoan(GtTestRes memory res, address taker, uint256 debtAmt, uint256 collateralAmt)
        internal
        returns (uint256 gtId)
    {
        vm.startPrank(taker);
        deal(taker, 1e18);
        deal(address(res.collateral), taker, collateralAmt);
        res.collateral.approve(address(res.gt), collateralAmt);
        (gtId,) = res.market.issueFt(taker, uint128(debtAmt), abi.encode(collateralAmt));
        vm.stopPrank();
    }
}<|MERGE_RESOLUTION|>--- conflicted
+++ resolved
@@ -410,13 +410,8 @@
         swapPaths[0] = SwapPath({units: units, recipient: address(res.router), inputAmount: 0, useBalanceOnchain: true});
 
         (, uint128 debtAmt, bytes memory collateralData) = res.gt.loanInfo(gtId);
-<<<<<<< HEAD
         uint256 netTokenOut = res.router.flashRepayFromCollForV2(
             taker, res.market, gtId, debtAmt, byDebtToken, 0, abi.decode(collateralData, (uint256)), swapPaths
-=======
-        uint256 netTokenOut = res.router.flashRepayFromCollV2(
-            taker, res.market, gtId, debtAmt, byDebtToken, 0, collateralData, units, swapData
->>>>>>> 08b74efb
         );
 
         uint256 debtTokenBalanceAfterRepay = res.debtToken.balanceOf(taker);
@@ -441,7 +436,6 @@
         amtsToBuyFt[0] = debtAmt;
         bool byDebtToken = false;
 
-<<<<<<< HEAD
         TermMaxSwapData memory swapData = TermMaxSwapData({
             swapExactTokenForToken: false,
             scalingFactor: 0,
@@ -466,17 +460,6 @@
 
         uint256 netTokenOut = res.router.flashRepayFromCollForV2(
             taker, res.market, gtId, debtAmt, byDebtToken, 0, abi.decode(collateralData, (uint256)), swapPaths
-=======
-        ITermMaxRouterV2.TermMaxSwapData memory swapData;
-        swapData.tokenIn = address(res.debtToken);
-        swapData.tokenOut = address(res.ft);
-        swapData.orders = orders;
-        swapData.tradingAmts = amtsToBuyFt;
-        swapData.deadline = block.timestamp + 1 hours;
-
-        uint256 netTokenOut = res.router.flashRepayFromCollV2(
-            taker, res.market, gtId, debtAmt, byDebtToken, 0, collateralData, units, swapData
->>>>>>> 08b74efb
         );
 
         uint256 debtTokenBalanceAfterRepay = res.debtToken.balanceOf(taker);
