{
  "currentTime": "1734786167",
  "marketConfig": {
    "openTime": "1732194167",
    "maturity": "1739970167",
    "redeemFeeRatio": "0",
<<<<<<< HEAD
    "issueFtFeeRatio": "3000000",
    "protocolFeeRatio": "20000000",
    "minNLendFeeR": "100",
    "minNBorrowFeeR": "100",
    "minLeveragedXt": "5000000000",
    "minLeveredFt": "4000000000",
    "deliverable": true
=======
    "issueFtFeeRatio": "1000000",
    "issueFtFeeRef": "2000000",
    "lendTakerFeeRatio": "1000000",
    "borrowTakerFeeRatio": "2000000",
    "lendMakerFeeRatio": "1000000",
    "borrowMakerFeeRatio": "2000000"
>>>>>>> 93087263
  },
  "orderConfig": {
    "maxXtReserve": "200000000000",
    "gtId": "0",
    "lendCurveCuts": {
      "0": {
        "xtReserve": "0",
        "liqSquare": "461683991532123062272",
        "offset": "33973665961"
      },
      "1": {
        "xtReserve": "9000000000",
        "liqSquare": "425141100695200464896",
        "offset": "32237900077"
      },
      "2": {
        "xtReserve": "21000000000",
        "liqSquare": "1072059478286836826112",
        "offset": "63540305112"
      },
      "length": 3
    },
    "borrowCurveCuts": {
      "0": {
        "xtReserve": "0",
        "liqSquare": "330638754635872993280",
        "offset": "29116862443"
      },
      "1": {
        "xtReserve": "8000000000",
        "liqSquare": "361237873939795017728",
        "offset": "30796363335"
      },
      "2": {
        "xtReserve": "20000000000",
        "liqSquare": "826934466947518169088",
        "offset": "56854894208"
      },
      "length": 3
    }
  },
  "expected": {
    "testBuyFt": {
      "contractState": {
        "ftReserve": "14759615339",
        "xtReserve": "25000000000"
      },
      "output": {
        "netOut": "10233314524",
        "fee": "7070137"
      }
    },
    "testBuyXt": {
      "contractState": {
        "ftReserve": "15485294117",
        "xtReserve": "3211030868"
      },
      "output": {
        "netOut": "12288969132",
        "fee": "14705883"
      }
    },
    "testSellFt": {
      "contractState": {
        "ftReserve": "15016931932",
        "xtReserve": "15031799542"
      },
      "output": {
        "netOut": "9968200458",
        "fee": "7797473"
      }
    },
    "testSellXt": {
      "contractState": {
<<<<<<< HEAD
        "decimalBase": "100000000",
        "daysInYear": "365",
        "openTime": "1727799942",
        "underlyingReserve": "1019998826969",
        "collateralReserve": "0",
        "ftReserve": "878623209233",
        "xtReserve": "1009899828683",
        "apr": "11882815",
        "ltv": "88000000",
        "lsf": "80000000",
        "lendFeeRatio": "3000000",
        "borrowFeeRatio": "3000000",
        "maturity": "1735575942",
        "lpFtReserve": "0",
        "lpXtReserve": "0",
        "lpFtTotalSupply": "880000000000",
        "lpXtTotalSupply": "1000000000000",
        "currentTime": "1735575941"
=======
        "ftReserve": "15023896145",
        "xtReserve": "15052172556"
>>>>>>> 93087263
      },
      "output": {
        "netOut": "447827444",
        "fee": "13570528"
      }
    },
    "testBuyExactFt": {
      "contractState": {
<<<<<<< HEAD
        "decimalBase": "100000000",
        "daysInYear": "365",
        "openTime": "1727799942",
        "underlyingReserve": "1009998827074",
        "collateralReserve": "0",
        "ftReserve": "878609458388",
        "xtReserve": "1009998827074",
        "apr": "11784596",
        "ltv": "88000000",
        "lsf": "80000000",
        "lendFeeRatio": "3000000",
        "borrowFeeRatio": "3000000",
        "maturity": "1735575942",
        "lpFtReserve": "0",
        "lpXtReserve": "0",
        "lpFtTotalSupply": "880000000000",
        "lpXtTotalSupply": "1000000000000",
        "currentTime": "1730391942"
=======
        "ftReserve": "14764361439",
        "xtReserve": "24771291984"
>>>>>>> 93087263
      },
      "output": {
        "netOut": "9771291984",
        "fee": "6930545"
      }
    },
    "testBuyExactXt": {
      "contractState": {
<<<<<<< HEAD
        "decimalBase": "100000000",
        "daysInYear": "365",
        "openTime": "1727799942",
        "underlyingReserve": "1009992185995",
        "collateralReserve": "0",
        "ftReserve": "888793123675",
        "xtReserve": "937792890019",
        "apr": "13360094",
        "ltv": "88000000",
        "lsf": "80000000",
        "lendFeeRatio": "3000000",
        "borrowFeeRatio": "3000000",
        "maturity": "1735575942",
        "lpFtReserve": "0",
        "lpXtReserve": "0",
        "lpFtTotalSupply": "880000000000",
        "lpXtTotalSupply": "1000000000000",
        "currentTime": "1730391942"
=======
        "ftReserve": "15373687658",
        "xtReserve": "5385011527"
>>>>>>> 93087263
      },
      "output": {
        "netOut": "385011527",
        "fee": "11323869"
      }
    },
    "testSellFtForExactToken": {
      "contractState": {
<<<<<<< HEAD
        "decimalBase": "100000000",
        "daysInYear": "365",
        "openTime": "1727799942",
        "underlyingReserve": "1000009381225",
        "collateralReserve": "0",
        "ftReserve": "880008255477",
        "xtReserve": "1000009381225",
        "apr": "12000066",
        "ltv": "88000000",
        "lsf": "80000000",
        "lendFeeRatio": "3000000",
        "borrowFeeRatio": "3000000",
        "maturity": "1735575942",
        "lpFtReserve": "0",
        "lpXtReserve": "0",
        "lpFtTotalSupply": "880000000000",
        "lpXtTotalSupply": "1000000000000",
        "currentTime": "1730391942"
=======
        "ftReserve": "14958424150",
        "xtReserve": "17000000000"
>>>>>>> 93087263
      },
      "output": {
        "netOut": "8204833321",
        "fee": "6024510"
      }
    },
    "testSellXtForExactToken": {
      "contractState": {
<<<<<<< HEAD
        "decimalBase": "100000000",
        "daysInYear": "365",
        "openTime": "1727799942",
        "underlyingReserve": "1000062250525",
        "collateralReserve": "0",
        "ftReserve": "880054780461",
        "xtReserve": "1000062250525",
        "apr": "12002705",
        "ltv": "88000000",
        "lsf": "80000000",
        "lendFeeRatio": "3000000",
        "borrowFeeRatio": "3000000",
        "maturity": "1735575942",
        "lpFtReserve": "0",
        "lpXtReserve": "0",
        "lpFtTotalSupply": "880000000000",
        "lpXtTotalSupply": "1000000000000",
        "currentTime": "1730391942"
=======
        "ftReserve": "15176203208",
        "xtReserve": "10312687810"
>>>>>>> 93087263
      },
      "output": {
        "netOut": "7401656942",
        "fee": "9090909"
      }
    }
  },
  "priceData": {
    "ETH_2000_DAI_1": {
      "eth": {
        "roundId": "1",
        "answer": "200000000000",
        "startedAt": "1730391800",
        "updatedAt": "1730391900",
        "answeredInRound": "0"
      },
      "dai": {
        "roundId": "1",
        "answer": "100000000",
        "startedAt": "1730391800",
        "updatedAt": "1730391900",
        "answeredInRound": "0"
      }
    },
    "ETH_1000_DAI_1": {
      "eth": {
        "roundId": "1",
        "answer": "100000000000",
        "startedAt": "1730391800",
        "updatedAt": "1730391900",
        "answeredInRound": "0"
      },
      "dai": {
        "roundId": "1",
        "answer": "100000000",
        "startedAt": "1730391800",
        "updatedAt": "1730391900",
        "answeredInRound": "0"
      }
    }
  }
}<|MERGE_RESOLUTION|>--- conflicted
+++ resolved
@@ -4,22 +4,12 @@
     "openTime": "1732194167",
     "maturity": "1739970167",
     "redeemFeeRatio": "0",
-<<<<<<< HEAD
-    "issueFtFeeRatio": "3000000",
-    "protocolFeeRatio": "20000000",
-    "minNLendFeeR": "100",
-    "minNBorrowFeeR": "100",
-    "minLeveragedXt": "5000000000",
-    "minLeveredFt": "4000000000",
-    "deliverable": true
-=======
     "issueFtFeeRatio": "1000000",
     "issueFtFeeRef": "2000000",
     "lendTakerFeeRatio": "1000000",
     "borrowTakerFeeRatio": "2000000",
     "lendMakerFeeRatio": "1000000",
     "borrowMakerFeeRatio": "2000000"
->>>>>>> 93087263
   },
   "orderConfig": {
     "maxXtReserve": "200000000000",
@@ -94,29 +84,8 @@
     },
     "testSellXt": {
       "contractState": {
-<<<<<<< HEAD
-        "decimalBase": "100000000",
-        "daysInYear": "365",
-        "openTime": "1727799942",
-        "underlyingReserve": "1019998826969",
-        "collateralReserve": "0",
-        "ftReserve": "878623209233",
-        "xtReserve": "1009899828683",
-        "apr": "11882815",
-        "ltv": "88000000",
-        "lsf": "80000000",
-        "lendFeeRatio": "3000000",
-        "borrowFeeRatio": "3000000",
-        "maturity": "1735575942",
-        "lpFtReserve": "0",
-        "lpXtReserve": "0",
-        "lpFtTotalSupply": "880000000000",
-        "lpXtTotalSupply": "1000000000000",
-        "currentTime": "1735575941"
-=======
         "ftReserve": "15023896145",
         "xtReserve": "15052172556"
->>>>>>> 93087263
       },
       "output": {
         "netOut": "447827444",
@@ -125,29 +94,8 @@
     },
     "testBuyExactFt": {
       "contractState": {
-<<<<<<< HEAD
-        "decimalBase": "100000000",
-        "daysInYear": "365",
-        "openTime": "1727799942",
-        "underlyingReserve": "1009998827074",
-        "collateralReserve": "0",
-        "ftReserve": "878609458388",
-        "xtReserve": "1009998827074",
-        "apr": "11784596",
-        "ltv": "88000000",
-        "lsf": "80000000",
-        "lendFeeRatio": "3000000",
-        "borrowFeeRatio": "3000000",
-        "maturity": "1735575942",
-        "lpFtReserve": "0",
-        "lpXtReserve": "0",
-        "lpFtTotalSupply": "880000000000",
-        "lpXtTotalSupply": "1000000000000",
-        "currentTime": "1730391942"
-=======
         "ftReserve": "14764361439",
         "xtReserve": "24771291984"
->>>>>>> 93087263
       },
       "output": {
         "netOut": "9771291984",
@@ -156,29 +104,8 @@
     },
     "testBuyExactXt": {
       "contractState": {
-<<<<<<< HEAD
-        "decimalBase": "100000000",
-        "daysInYear": "365",
-        "openTime": "1727799942",
-        "underlyingReserve": "1009992185995",
-        "collateralReserve": "0",
-        "ftReserve": "888793123675",
-        "xtReserve": "937792890019",
-        "apr": "13360094",
-        "ltv": "88000000",
-        "lsf": "80000000",
-        "lendFeeRatio": "3000000",
-        "borrowFeeRatio": "3000000",
-        "maturity": "1735575942",
-        "lpFtReserve": "0",
-        "lpXtReserve": "0",
-        "lpFtTotalSupply": "880000000000",
-        "lpXtTotalSupply": "1000000000000",
-        "currentTime": "1730391942"
-=======
         "ftReserve": "15373687658",
         "xtReserve": "5385011527"
->>>>>>> 93087263
       },
       "output": {
         "netOut": "385011527",
@@ -187,29 +114,8 @@
     },
     "testSellFtForExactToken": {
       "contractState": {
-<<<<<<< HEAD
-        "decimalBase": "100000000",
-        "daysInYear": "365",
-        "openTime": "1727799942",
-        "underlyingReserve": "1000009381225",
-        "collateralReserve": "0",
-        "ftReserve": "880008255477",
-        "xtReserve": "1000009381225",
-        "apr": "12000066",
-        "ltv": "88000000",
-        "lsf": "80000000",
-        "lendFeeRatio": "3000000",
-        "borrowFeeRatio": "3000000",
-        "maturity": "1735575942",
-        "lpFtReserve": "0",
-        "lpXtReserve": "0",
-        "lpFtTotalSupply": "880000000000",
-        "lpXtTotalSupply": "1000000000000",
-        "currentTime": "1730391942"
-=======
         "ftReserve": "14958424150",
         "xtReserve": "17000000000"
->>>>>>> 93087263
       },
       "output": {
         "netOut": "8204833321",
@@ -218,29 +124,8 @@
     },
     "testSellXtForExactToken": {
       "contractState": {
-<<<<<<< HEAD
-        "decimalBase": "100000000",
-        "daysInYear": "365",
-        "openTime": "1727799942",
-        "underlyingReserve": "1000062250525",
-        "collateralReserve": "0",
-        "ftReserve": "880054780461",
-        "xtReserve": "1000062250525",
-        "apr": "12002705",
-        "ltv": "88000000",
-        "lsf": "80000000",
-        "lendFeeRatio": "3000000",
-        "borrowFeeRatio": "3000000",
-        "maturity": "1735575942",
-        "lpFtReserve": "0",
-        "lpXtReserve": "0",
-        "lpFtTotalSupply": "880000000000",
-        "lpXtTotalSupply": "1000000000000",
-        "currentTime": "1730391942"
-=======
         "ftReserve": "15176203208",
         "xtReserve": "10312687810"
->>>>>>> 93087263
       },
       "output": {
         "netOut": "7401656942",
