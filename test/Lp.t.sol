// SPDX-License-Identifier: MIT
pragma solidity ^0.8.27;

import "forge-std/Test.sol";
import {console} from "forge-std/console.sol";
import {DeployUtils} from "./utils/DeployUtils.sol";
import {StateChecker} from "./utils/StateChecker.sol";

import {ITermMaxMarket, TermMaxMarket, Constants} from "../contracts/core/TermMaxMarket.sol";
import {MockERC20, ERC20} from "../contracts/test/MockERC20.sol";
import {MockPriceFeed} from "../contracts/test/MockPriceFeed.sol";
import {ITermMaxFactory, TermMaxFactory, IMintableERC20, IGearingToken, AggregatorV3Interface} from "../contracts/core/factory/TermMaxFactory.sol";
import "../contracts/core/storage/TermMaxStorage.sol";

contract FactoryTest is Test {
    address deployer = vm.envAddress("FORK_DEPLOYER_ADDR");

<<<<<<< HEAD
    // DeployUtils.Res res;

    // TermMaxStorage.MarketConfig marketConfig;

    // address sender = vm.randomAddress();

    // function setUp() public {
    //     vm.startPrank(deployer);
    //     uint32 maxLtv = 0.85e8;
    //     uint32 liquidationLtv = 0.9e8;

    //     marketConfig.openTime = uint64(block.timestamp);
    //     marketConfig.maturity = uint64(
    //         marketConfig.openTime + Constants.SECONDS_IN_MOUNTH
    //     );
    //     marketConfig.initialLtv = 0.9e8;
    //     marketConfig.apr = 0.1e8;
    //     marketConfig.lsf = 0.5e8;
    //     // DeployUtils deployUtil = new DeployUtils();
    //     res = DeployUtils.deployMarket(
    //         deployer,
    //         marketConfig,
    //         maxLtv,
    //         liquidationLtv
    //     );
    //     console.log("gNft: ", address(res.gNft));
    //     vm.stopPrank();
    // }

    // function testProvideLiquidity() public {
    //     vm.startPrank(sender);
    //     uint amount = 10000e8;
    //     res.underlying.mint(sender, amount * 2);
    //     res.underlying.approve(address(res.market), amount * 2);

    //     StateChecker.MarketState memory state = StateChecker.getMarketState(
    //         res
    //     );
    //     (uint128 lpFtOutAmt, uint128 lpXtOutAmt) = res.market.provideLiquidity(
    //         amount
    //     );

    //     state.ftReserve +=
    //         (amount * marketConfig.initialLtv) /
    //         Constants.DECIMAL_BASE;
    //     state.xtReserve += amount;
    //     state.underlyingReserve += amount;

    //     StateChecker.checkMarketState(res, state);

    //     assert(
    //         lpFtOutAmt ==
    //             (amount * marketConfig.initialLtv) / Constants.DECIMAL_BASE
    //     );
    //     assert(lpXtOutAmt == amount);

    //     (lpFtOutAmt, lpXtOutAmt) = res.market.provideLiquidity(amount);

    //     state.ftReserve +=
    //         (amount * marketConfig.initialLtv) /
    //         Constants.DECIMAL_BASE;
    //     state.xtReserve += amount;
    //     state.underlyingReserve += amount;

    //     StateChecker.checkMarketState(res, state);

    //     assert(
    //         res.lpFt.balanceOf(sender) ==
    //             ((amount * marketConfig.initialLtv) / Constants.DECIMAL_BASE) *
    //                 2
    //     );
    //     assert(res.lpXt.balanceOf(sender) == amount * 2);

    //     vm.stopPrank();
    // }

    // function testWithdraw() public {
    //     vm.startPrank(sender);

    //     uint amount = 10000e8;
    //     res.underlying.mint(sender, amount * 2);
    //     res.underlying.approve(address(res.market), amount * 2);

    //     StateChecker.MarketState memory state = StateChecker.getMarketState(
    //         res
    //     );
    //     (uint128 lpFtOutAmt, uint128 lpXtOutAmt) = res.market.provideLiquidity(
    //         amount
    //     );

    //     vm.warp(block.timestamp + 12);

    //     res.lpFt.approve(address(res.market), lpFtOutAmt);
    //     res.lpXt.approve(address(res.market), lpXtOutAmt);

    //     res.market.withdrawLp(lpFtOutAmt, lpXtOutAmt);

    //     state.underlyingReserve = amount;
    //     StateChecker.checkMarketState(res, state);

    //     assert(
    //         res.ft.balanceOf(sender) ==
    //             (amount * marketConfig.initialLtv) / Constants.DECIMAL_BASE
    //     );
    //     assert(res.xt.balanceOf(sender) == amount);

    //     vm.stopPrank();
    // }

    // function testWithdrawLpFt() public {
    //     vm.startPrank(sender);

    //     uint amount = 10000e8;
    //     res.underlying.mint(sender, amount * 2);
    //     res.underlying.approve(address(res.market), amount * 2);

    //     // StateChecker.MarketState memory state = StateChecker.getMarketState(
    //     //     res
    //     // );
    //     (uint128 lpFtOutAmt, uint128 lpXtOutAmt) = res.market.provideLiquidity(
    //         amount
    //     );
=======
    DeployUtils.Res res;

    MarketConfig marketConfig;

    address sender = vm.randomAddress();

    function setUp() public {
        vm.startPrank(deployer);
        uint32 maxLtv = 0.85e8;
        uint32 liquidationLtv = 0.9e8;

        marketConfig.openTime = uint64(block.timestamp);
        marketConfig.maturity = uint64(
            marketConfig.openTime + Constants.SECONDS_IN_DAY * 30
        );
        marketConfig.initialLtv = 0.9e8;
        marketConfig.apr = 0.1e8;
        marketConfig.lsf = 0.5e8;
        // DeployUtils deployUtil = new DeployUtils();
        res = DeployUtils.deployMarket(
            deployer,
            marketConfig,
            maxLtv,
            liquidationLtv
        );
        vm.stopPrank();
    }

    function testProvideLiquidity() public {
        vm.startPrank(sender);
        uint amount = 10000e8;
        res.underlying.mint(sender, amount * 2);
        res.underlying.approve(address(res.market), amount * 2);

        StateChecker.MarketState memory state = StateChecker.getMarketState(
            res
        );
        (uint128 lpFtOutAmt, uint128 lpXtOutAmt) = res.market.provideLiquidity(
            amount
        );

        state.ftReserve +=
            (amount * marketConfig.initialLtv) /
            Constants.DECIMAL_BASE;
        state.xtReserve += amount;
        state.underlyingReserve += amount;

        StateChecker.checkMarketState(res, state);

        assert(
            lpFtOutAmt ==
                (amount * marketConfig.initialLtv) / Constants.DECIMAL_BASE
        );
        assert(lpXtOutAmt == amount);

        (lpFtOutAmt, lpXtOutAmt) = res.market.provideLiquidity(amount);

        state.ftReserve +=
            (amount * marketConfig.initialLtv) /
            Constants.DECIMAL_BASE;
        state.xtReserve += amount;
        state.underlyingReserve += amount;

        StateChecker.checkMarketState(res, state);

        assert(
            res.lpFt.balanceOf(sender) ==
                ((amount * marketConfig.initialLtv) / Constants.DECIMAL_BASE) *
                    2
        );
        assert(res.lpXt.balanceOf(sender) == amount * 2);

        vm.stopPrank();
    }

    function testWithdraw() public {
        vm.startPrank(sender);

        uint amount = 10000e8;
        res.underlying.mint(sender, amount * 2);
        res.underlying.approve(address(res.market), amount * 2);

        StateChecker.MarketState memory state = StateChecker.getMarketState(
            res
        );
        (uint128 lpFtOutAmt, uint128 lpXtOutAmt) = res.market.provideLiquidity(
            amount
        );

        vm.warp(block.timestamp + 12);

        res.lpFt.approve(address(res.market), lpFtOutAmt);
        res.lpXt.approve(address(res.market), lpXtOutAmt);

        res.market.withdrawLp(lpFtOutAmt, lpXtOutAmt);

        state.underlyingReserve = amount;
        StateChecker.checkMarketState(res, state);

        assert(
            res.ft.balanceOf(sender) ==
                (amount * marketConfig.initialLtv) / Constants.DECIMAL_BASE
        );
        assert(res.xt.balanceOf(sender) == amount);

        vm.stopPrank();
    }

    function testWithdrawLpFt() public {
        vm.startPrank(sender);

        uint amount = 10000e8;
        res.underlying.mint(sender, amount * 2);
        res.underlying.approve(address(res.market), amount * 2);

        // StateChecker.MarketState memory state = StateChecker.getMarketState(
        //     res
        // );
        (uint128 lpFtOutAmt, uint128 lpXtOutAmt) = res.market.provideLiquidity(
            amount
        );
>>>>>>> ef17aa3d

    //     vm.warp(block.timestamp + 12);

    //     res.lpFt.approve(address(res.market), lpFtOutAmt);

    //     res.market.withdrawLp(lpFtOutAmt, 0);

    //     // StateChecker.MarketState memory state = StateChecker.getMarketState(
    //     //     res
    //     // );

    //     // console.log(state.ftReserve);
    //     // console.log(state.apr);
    //     // console.log(res.ft.balanceOf(sender));

    //     // res.lpXt.approve(address(res.market), lpXtOutAmt);
    //     // res.market.withdrawLp(0, 100);

    //     // console.log(res.xt.balanceOf(sender));

    //     vm.stopPrank();
    // }
}<|MERGE_RESOLUTION|>--- conflicted
+++ resolved
@@ -15,130 +15,6 @@
 contract FactoryTest is Test {
     address deployer = vm.envAddress("FORK_DEPLOYER_ADDR");
 
-<<<<<<< HEAD
-    // DeployUtils.Res res;
-
-    // TermMaxStorage.MarketConfig marketConfig;
-
-    // address sender = vm.randomAddress();
-
-    // function setUp() public {
-    //     vm.startPrank(deployer);
-    //     uint32 maxLtv = 0.85e8;
-    //     uint32 liquidationLtv = 0.9e8;
-
-    //     marketConfig.openTime = uint64(block.timestamp);
-    //     marketConfig.maturity = uint64(
-    //         marketConfig.openTime + Constants.SECONDS_IN_MOUNTH
-    //     );
-    //     marketConfig.initialLtv = 0.9e8;
-    //     marketConfig.apr = 0.1e8;
-    //     marketConfig.lsf = 0.5e8;
-    //     // DeployUtils deployUtil = new DeployUtils();
-    //     res = DeployUtils.deployMarket(
-    //         deployer,
-    //         marketConfig,
-    //         maxLtv,
-    //         liquidationLtv
-    //     );
-    //     console.log("gNft: ", address(res.gNft));
-    //     vm.stopPrank();
-    // }
-
-    // function testProvideLiquidity() public {
-    //     vm.startPrank(sender);
-    //     uint amount = 10000e8;
-    //     res.underlying.mint(sender, amount * 2);
-    //     res.underlying.approve(address(res.market), amount * 2);
-
-    //     StateChecker.MarketState memory state = StateChecker.getMarketState(
-    //         res
-    //     );
-    //     (uint128 lpFtOutAmt, uint128 lpXtOutAmt) = res.market.provideLiquidity(
-    //         amount
-    //     );
-
-    //     state.ftReserve +=
-    //         (amount * marketConfig.initialLtv) /
-    //         Constants.DECIMAL_BASE;
-    //     state.xtReserve += amount;
-    //     state.underlyingReserve += amount;
-
-    //     StateChecker.checkMarketState(res, state);
-
-    //     assert(
-    //         lpFtOutAmt ==
-    //             (amount * marketConfig.initialLtv) / Constants.DECIMAL_BASE
-    //     );
-    //     assert(lpXtOutAmt == amount);
-
-    //     (lpFtOutAmt, lpXtOutAmt) = res.market.provideLiquidity(amount);
-
-    //     state.ftReserve +=
-    //         (amount * marketConfig.initialLtv) /
-    //         Constants.DECIMAL_BASE;
-    //     state.xtReserve += amount;
-    //     state.underlyingReserve += amount;
-
-    //     StateChecker.checkMarketState(res, state);
-
-    //     assert(
-    //         res.lpFt.balanceOf(sender) ==
-    //             ((amount * marketConfig.initialLtv) / Constants.DECIMAL_BASE) *
-    //                 2
-    //     );
-    //     assert(res.lpXt.balanceOf(sender) == amount * 2);
-
-    //     vm.stopPrank();
-    // }
-
-    // function testWithdraw() public {
-    //     vm.startPrank(sender);
-
-    //     uint amount = 10000e8;
-    //     res.underlying.mint(sender, amount * 2);
-    //     res.underlying.approve(address(res.market), amount * 2);
-
-    //     StateChecker.MarketState memory state = StateChecker.getMarketState(
-    //         res
-    //     );
-    //     (uint128 lpFtOutAmt, uint128 lpXtOutAmt) = res.market.provideLiquidity(
-    //         amount
-    //     );
-
-    //     vm.warp(block.timestamp + 12);
-
-    //     res.lpFt.approve(address(res.market), lpFtOutAmt);
-    //     res.lpXt.approve(address(res.market), lpXtOutAmt);
-
-    //     res.market.withdrawLp(lpFtOutAmt, lpXtOutAmt);
-
-    //     state.underlyingReserve = amount;
-    //     StateChecker.checkMarketState(res, state);
-
-    //     assert(
-    //         res.ft.balanceOf(sender) ==
-    //             (amount * marketConfig.initialLtv) / Constants.DECIMAL_BASE
-    //     );
-    //     assert(res.xt.balanceOf(sender) == amount);
-
-    //     vm.stopPrank();
-    // }
-
-    // function testWithdrawLpFt() public {
-    //     vm.startPrank(sender);
-
-    //     uint amount = 10000e8;
-    //     res.underlying.mint(sender, amount * 2);
-    //     res.underlying.approve(address(res.market), amount * 2);
-
-    //     // StateChecker.MarketState memory state = StateChecker.getMarketState(
-    //     //     res
-    //     // );
-    //     (uint128 lpFtOutAmt, uint128 lpXtOutAmt) = res.market.provideLiquidity(
-    //         amount
-    //     );
-=======
     DeployUtils.Res res;
 
     MarketConfig marketConfig;
@@ -260,27 +136,26 @@
         (uint128 lpFtOutAmt, uint128 lpXtOutAmt) = res.market.provideLiquidity(
             amount
         );
->>>>>>> ef17aa3d
 
-    //     vm.warp(block.timestamp + 12);
+        vm.warp(block.timestamp + 12);
 
-    //     res.lpFt.approve(address(res.market), lpFtOutAmt);
+        res.lpFt.approve(address(res.market), lpFtOutAmt);
 
-    //     res.market.withdrawLp(lpFtOutAmt, 0);
+        res.market.withdrawLp(lpFtOutAmt, 0);
 
-    //     // StateChecker.MarketState memory state = StateChecker.getMarketState(
-    //     //     res
-    //     // );
+        // StateChecker.MarketState memory state = StateChecker.getMarketState(
+        //     res
+        // );
 
-    //     // console.log(state.ftReserve);
-    //     // console.log(state.apr);
-    //     // console.log(res.ft.balanceOf(sender));
+        // console.log(state.ftReserve);
+        // console.log(state.apr);
+        // console.log(res.ft.balanceOf(sender));
 
-    //     // res.lpXt.approve(address(res.market), lpXtOutAmt);
-    //     // res.market.withdrawLp(0, 100);
+        // res.lpXt.approve(address(res.market), lpXtOutAmt);
+        // res.market.withdrawLp(0, 100);
 
-    //     // console.log(res.xt.balanceOf(sender));
+        // console.log(res.xt.balanceOf(sender));
 
-    //     vm.stopPrank();
-    // }
+        vm.stopPrank();
+    }
 }