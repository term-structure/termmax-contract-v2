--- conflicted
+++ resolved
@@ -472,11 +472,7 @@
         StateChecker.MarketState memory state = StateChecker.getMarketState(
             res
         );
-<<<<<<< HEAD
-        (,uint256 netOut) = res.market.leverageByCollateral(
-=======
         (uint256 gtId, uint128 netOut) = res.market.issueFt(
->>>>>>> a79186f6
             debtAmt,
             abi.encode(collateralAmtIn)
         );
