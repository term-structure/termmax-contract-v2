--- conflicted
+++ resolved
@@ -24,34 +24,11 @@
     string testdata;
 
     function getMarketStateFromJson(
-<<<<<<< HEAD
-        string memory _testdata,
-=======
         string memory testdata,
->>>>>>> 4af7bb34
         string memory key
     ) internal view returns (StateChecker.MarketState memory state) {
         address market = address(res.market);
         state.apr = vm.parseInt(
-<<<<<<< HEAD
-            vm.parseJsonString(_testdata, string.concat(key, ".apr"))
-        );
-        state.ftReserve = vm.parseUint(
-            vm.parseJsonString(_testdata, string.concat(key, ".ftReserve"))
-        );
-        state.xtReserve = vm.parseUint(
-            vm.parseJsonString(_testdata, string.concat(key, ".xtReserve"))
-        );
-        state.lpFtReserve = vm.parseUint(
-            vm.parseJsonString(_testdata, string.concat(key, ".lpFtReserve"))
-        );
-        state.lpXtReserve = vm.parseUint(
-            vm.parseJsonString(_testdata, string.concat(key, ".lpXtReserve"))
-        );
-        state.underlyingReserve = vm.parseUint(
-            vm.parseJsonString(
-                _testdata,
-=======
             vm.parseJsonString(testdata, string.concat(key, ".apr"))
         );
         state.ftReserve = vm.parseUint(
@@ -69,17 +46,12 @@
         state.underlyingReserve = vm.parseUint(
             vm.parseJsonString(
                 testdata,
->>>>>>> 4af7bb34
                 string.concat(key, ".UnderlyingReserve")
             )
         );
         state.collateralReserve = vm.parseUint(
             vm.parseJsonString(
-<<<<<<< HEAD
-                _testdata,
-=======
                 testdata,
->>>>>>> 4af7bb34
                 string.concat(key, ".CollateralReserve")
             )
         );
@@ -96,12 +68,7 @@
 
         marketConfig.openTime = uint64(
             vm.parseUint(vm.parseJsonString(testdata, ".marketConfig.openTime"))
-<<<<<<< HEAD
-        );
-        marketConfig.initialLtv = 0.9e8;
-        marketConfig.apr = 0.1e8;
-        marketConfig.lsf = 0.5e8;
-        // DeployUtils deployUtil = new DeployUtils();
+        );
         marketConfig.maturity = uint64(
             vm.parseUint(vm.parseJsonString(testdata, ".marketConfig.maturity"))
         );
@@ -110,17 +77,6 @@
                 vm.parseJsonString(testdata, ".marketConfig.initialLtv")
             )
         );
-=======
-        );
-        marketConfig.maturity = uint64(
-            vm.parseUint(vm.parseJsonString(testdata, ".marketConfig.maturity"))
-        );
-        marketConfig.initialLtv = uint32(
-            vm.parseUint(
-                vm.parseJsonString(testdata, ".marketConfig.initialLtv")
-            )
-        );
->>>>>>> 4af7bb34
         marketConfig.apr = int64(
             vm.parseInt(vm.parseJsonString(testdata, ".marketConfig.apr"))
         );
@@ -143,11 +99,7 @@
             )
         );
         marketConfig.treasurer = treasurer;
-<<<<<<< HEAD
-        // marketConfig.deliverable = true;
-=======
         marketConfig.rewardIsDistributed = true;
->>>>>>> 4af7bb34
         res = DeployUtils.deployMarket(
             deployer,
             marketConfig,
@@ -186,7 +138,6 @@
         );
         StateChecker.checkMarketState(res, expectedState);
 
-<<<<<<< HEAD
         vm.stopPrank();
     }
 
@@ -212,33 +163,6 @@
         vm.startPrank(sender);
 
         uint128 underlyingAmtIn = 100e8;
-=======
-        vm.stopPrank();
-    }
-
-    function testBuyXt() public {
-        vm.startPrank(sender);
-
-        uint128 underlyingAmtIn = 100e8;
-        uint128 minTokenOut = 0e8;
-        res.underlying.mint(sender, underlyingAmtIn);
-        res.underlying.approve(address(res.market), underlyingAmtIn);
-        uint256 netOut = res.market.buyXt(underlyingAmtIn, minTokenOut);
-
-        StateChecker.MarketState memory expectedState = getMarketStateFromJson(
-            testdata,
-            ".expected.testBuyXt.contractState"
-        );
-        StateChecker.checkMarketState(res, expectedState);
-
-        vm.stopPrank();
-    }
-
-    function testSellFt() public {
-        vm.startPrank(sender);
-
-        uint128 underlyingAmtIn = 100e8;
->>>>>>> 4af7bb34
         uint128 minTokenOut_ = 0e8;
         res.underlying.mint(sender, underlyingAmtIn);
         res.underlying.approve(address(res.market), underlyingAmtIn);
