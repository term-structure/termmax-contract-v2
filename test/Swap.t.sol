// SPDX-License-Identifier: MIT
pragma solidity ^0.8.27;

import "forge-std/Test.sol";
import {console} from "forge-std/console.sol";
import {DeployUtils} from "./utils/DeployUtils.sol";
import {StateChecker} from "./utils/StateChecker.sol";
import {SwapUtils} from "./utils/SwapUtils.sol";

import {ITermMaxMarket, TermMaxMarket, Constants} from "../contracts/core/TermMaxMarket.sol";
import {MockERC20, ERC20} from "../contracts/test/MockERC20.sol";
import {MockPriceFeed} from "../contracts/test/MockPriceFeed.sol";
import {ITermMaxFactory, TermMaxFactory, IMintableERC20, IGearingToken, AggregatorV3Interface} from "../contracts/core/factory/TermMaxFactory.sol";
import "../contracts/core/storage/TermMaxStorage.sol";

contract SwapTest is Test {
    address deployer = vm.envAddress("FORK_DEPLOYER_ADDR");

    DeployUtils.Res res;

    MarketConfig marketConfig;

    address sender = vm.randomAddress();
    address treasurer = vm.randomAddress();
    string testdata;

    function getMarketStateFromJson(
        string memory testdata,
        string memory key
    ) internal view returns (StateChecker.MarketState memory state) {
        address market = address(res.market);
        state.apr = vm.parseInt(
            vm.parseJsonString(testdata, string.concat(key, ".apr"))
        );
        state.ftReserve = vm.parseUint(
            vm.parseJsonString(testdata, string.concat(key, ".ftReserve"))
        );
        state.xtReserve = vm.parseUint(
            vm.parseJsonString(testdata, string.concat(key, ".xtReserve"))
        );
        state.lpFtReserve = vm.parseUint(
            vm.parseJsonString(testdata, string.concat(key, ".lpFtReserve"))
        );
        state.lpXtReserve = vm.parseUint(
            vm.parseJsonString(testdata, string.concat(key, ".lpXtReserve"))
        );
        state.underlyingReserve = vm.parseUint(
            vm.parseJsonString(
                testdata,
                string.concat(key, ".UnderlyingReserve")
            )
        );
        state.collateralReserve = vm.parseUint(
            vm.parseJsonString(
                testdata,
                string.concat(key, ".CollateralReserve")
            )
        );
    }

    function setUp() public {
        vm.startPrank(deployer);
        testdata = vm.readFile(
            string.concat(vm.projectRoot(), "/test/testdata/Swap.testdata.json")
        );

        uint32 maxLtv = 0.89e8;
        uint32 liquidationLtv = 0.9e8;

        marketConfig.openTime = uint64(
            vm.parseUint(vm.parseJsonString(testdata, ".marketConfig.openTime"))
        );
        marketConfig.maturity = uint64(
<<<<<<< HEAD
            vm.parseUint(vm.parseJsonString(testdata, ".marketConfig.maturity"))
        );
        marketConfig.initialLtv = uint32(
            vm.parseUint(
                vm.parseJsonString(testdata, ".marketConfig.initialLtv")
            )
=======
            marketConfig.openTime + Constants.SECONDS_IN_DAY * 30
>>>>>>> 2836708d
        );
        marketConfig.apr = int64(
            vm.parseInt(vm.parseJsonString(testdata, ".marketConfig.apr"))
        );
        marketConfig.lsf = uint32(
            vm.parseUint(vm.parseJsonString(testdata, ".marketConfig.lsf"))
        );
        marketConfig.lendFeeRatio = uint32(
            vm.parseUint(
                vm.parseJsonString(testdata, ".marketConfig.lendFeeRatio")
            )
        );
        marketConfig.borrowFeeRatio = uint32(
            vm.parseUint(
                vm.parseJsonString(testdata, ".marketConfig.borrowFeeRatio")
            )
        );
        marketConfig.lockingFeeRatio = uint32(
            vm.parseUint(
                vm.parseJsonString(testdata, ".marketConfig.lockingFeeRatio")
            )
        );
        marketConfig.treasurer = treasurer;
        marketConfig.rewardIsDistributed = true;
        res = DeployUtils.deployMarket(
            deployer,
            marketConfig,
            maxLtv,
            liquidationLtv
        );
<<<<<<< HEAD

        vm.warp(
            vm.parseUint(
                vm.parseJsonString(testdata, ".marketConfig.currentTime")
            )
        );
=======
>>>>>>> 2836708d

        uint amount = 10000e8;
        res.underlying.mint(deployer, amount);
        res.underlying.approve(address(res.market), amount);
        res.market.provideLiquidity(amount);

        vm.stopPrank();
    }

    //test init value?

    function testBuyFt() public {
        vm.startPrank(sender);

        uint128 underlyingAmtIn = 100e8;
        uint128 minTokenOut = 0e8;
        res.underlying.mint(sender, underlyingAmtIn);
        res.underlying.approve(address(res.market), underlyingAmtIn);
        uint256 netOut = res.market.buyFt(underlyingAmtIn, minTokenOut);

        StateChecker.MarketState memory expectedState = getMarketStateFromJson(
            testdata,
            ".expected.testBuyFt.contractState"
        );
        StateChecker.checkMarketState(res, expectedState);

        vm.stopPrank();
    }

    function testBuyXt() public {
        vm.startPrank(sender);

        uint128 underlyingAmtIn = 100e8;
        uint128 minTokenOut = 0e8;
        res.underlying.mint(sender, underlyingAmtIn);
        res.underlying.approve(address(res.market), underlyingAmtIn);
        uint256 netOut = res.market.buyXt(underlyingAmtIn, minTokenOut);

        StateChecker.MarketState memory expectedState = getMarketStateFromJson(
            testdata,
            ".expected.testBuyXt.contractState"
        );
        StateChecker.checkMarketState(res, expectedState);

        vm.stopPrank();
    }

    function testSellFt() public {
        vm.startPrank(sender);

        uint128 underlyingAmtIn = 100e8;
        uint128 minTokenOut_ = 0e8;
        res.underlying.mint(sender, underlyingAmtIn);
        res.underlying.approve(address(res.market), underlyingAmtIn);
        uint128 ftAmtIn = uint128(res.market.buyFt(underlyingAmtIn, minTokenOut_) / 2);
        uint128 minTokenOut = 0e8;
        res.ft.approve(address(res.market), ftAmtIn);
        uint256 netOut = res.market.sellFt(ftAmtIn, minTokenOut);

        StateChecker.MarketState memory expectedState = getMarketStateFromJson(
            testdata,
            ".expected.testSellFt.contractState"
        );
        StateChecker.checkMarketState(res, expectedState);

        vm.stopPrank();
    }

    function testSellXt() public {
        vm.startPrank(sender);

        uint128 underlyingAmtIn = 100e8;
        uint128 minTokenOut_ = 0e8;
        res.underlying.mint(sender, underlyingAmtIn);
        res.underlying.approve(address(res.market), underlyingAmtIn);
        uint128 xtAmtIn = uint128(res.market.buyXt(underlyingAmtIn, minTokenOut_) / 2);
        uint128 minTokenOut = 0e8;
        res.xt.approve(address(res.market), xtAmtIn);
        uint256 netOut = res.market.sellXt(xtAmtIn, minTokenOut);

        StateChecker.MarketState memory expectedState = getMarketStateFromJson(
            testdata,
            ".expected.testSellXt.contractState"
        );
        StateChecker.checkMarketState(res, expectedState);

        vm.stopPrank();
    }
}<|MERGE_RESOLUTION|>--- conflicted
+++ resolved
@@ -71,16 +71,12 @@
             vm.parseUint(vm.parseJsonString(testdata, ".marketConfig.openTime"))
         );
         marketConfig.maturity = uint64(
-<<<<<<< HEAD
             vm.parseUint(vm.parseJsonString(testdata, ".marketConfig.maturity"))
         );
         marketConfig.initialLtv = uint32(
             vm.parseUint(
                 vm.parseJsonString(testdata, ".marketConfig.initialLtv")
             )
-=======
-            marketConfig.openTime + Constants.SECONDS_IN_DAY * 30
->>>>>>> 2836708d
         );
         marketConfig.apr = int64(
             vm.parseInt(vm.parseJsonString(testdata, ".marketConfig.apr"))
@@ -98,7 +94,7 @@
                 vm.parseJsonString(testdata, ".marketConfig.borrowFeeRatio")
             )
         );
-        marketConfig.lockingFeeRatio = uint32(
+        marketConfig.lockingPercentage = uint32(
             vm.parseUint(
                 vm.parseJsonString(testdata, ".marketConfig.lockingFeeRatio")
             )
@@ -111,15 +107,12 @@
             maxLtv,
             liquidationLtv
         );
-<<<<<<< HEAD
 
         vm.warp(
             vm.parseUint(
                 vm.parseJsonString(testdata, ".marketConfig.currentTime")
             )
         );
-=======
->>>>>>> 2836708d
 
         uint amount = 10000e8;
         res.underlying.mint(deployer, amount);
