// SPDX-License-Identifier: MIT
pragma solidity ^0.8.27;

import {console} from "forge-std/Script.sol";
import {ERC1967Proxy} from "@openzeppelin/contracts/proxy/ERC1967/ERC1967Proxy.sol";

import {ITermMaxMarket, TermMaxMarket, Constants} from "../../contracts/core/TermMaxMarket.sol";
import {MockERC20, ERC20} from "../../contracts/test/MockERC20.sol";
import {MockPriceFeed} from "../../contracts/test/MockPriceFeed.sol";
import {ITermMaxFactory, TermMaxFactory, IMintableERC20, IGearingToken, AggregatorV3Interface} from "../../contracts/core/factory/TermMaxFactory.sol";
import {TermMaxRouter} from "../../contracts/router/TermMaxRouter.sol";
import "../../contracts/core/storage/TermMaxStorage.sol";

library DeployUtils {
    struct Res {
        TermMaxFactory factory;
        ITermMaxMarket market;
        IMintableERC20 ft;
        IMintableERC20 xt;
        IMintableERC20 lpFt;
        IMintableERC20 lpXt;
        IGearingToken gt;
        AggregatorV3Interface underlyingOracle;
        AggregatorV3Interface collateralOracle;
        MockERC20 collateral;
        MockERC20 underlying;
    }

    function deployMarket(
        address deployer,
        MarketConfig memory marketConfig,
        uint32 maxLtv,
        uint32 liquidationLtv
    ) internal returns (Res memory res) {
        res.factory = new TermMaxFactory(deployer);
        console.log("Factory deploy at:", address(res.factory));
        res.factory.initMarketBytes(type(TermMaxMarket).creationCode);

        res.collateral = new MockERC20("ETH", "ETH", 18);
        res.underlying = new MockERC20("DAI", "DAI", 8);

        res.underlyingOracle = new MockPriceFeed(deployer);
        res.collateralOracle = new MockPriceFeed(deployer);

        MockPriceFeed.RoundData memory roundData = MockPriceFeed.RoundData({
            roundId: 1,
            answer: int(1e1 ** res.collateralOracle.decimals()),
            startedAt: 0,
            updatedAt: 0,
            answeredInRound: 0
        });
        MockPriceFeed(address(res.collateralOracle)).updateRoundData(roundData); 

        ITermMaxFactory.DeployParams memory params = ITermMaxFactory
            .DeployParams({
                admin: deployer,
                collateral: res.collateral,
                underlying: res.underlying,
                collateralOracle: res.collateralOracle,
                underlyingOracle: res.underlyingOracle,
                liquidationLtv: liquidationLtv,
                maxLtv: maxLtv,
                liquidatable: true,
                marketConfig: marketConfig
            });

        res.market = ITermMaxMarket(res.factory.createERC20Market(params));
        console.log("Market deploy at:", address(res.market));
<<<<<<< HEAD
        // console.log("gNft deploy at: ", address(res.gNft));
        // (res.ft, res.xt, res.lpFt, res.lpXt, res.gNft, , ) = res
        //     .market
        //     .tokens();
        (res.ft, res.xt, res.lpFt, res.lpXt, res.gt, , ) = res.market.tokens();
=======
        console.log("gt deploy at: ", address(res.gt));
        (res.ft, res.xt, res.lpFt, res.lpXt, res.gt, , ) = res
            .market
            .tokens();
>>>>>>> 0c936800
    }

    function deployRouter(address deployer) internal returns (TermMaxRouter router) {
        address implementation = address(new TermMaxRouter());

        bytes memory data = abi.encodeCall(TermMaxRouter.initialize, deployer);
        address proxy = address(new ERC1967Proxy(implementation, data));

        router = TermMaxRouter(proxy);
        console.log("TermMaxRouter deploy at:", address(router));
    }
}<|MERGE_RESOLUTION|>--- conflicted
+++ resolved
@@ -66,18 +66,10 @@
 
         res.market = ITermMaxMarket(res.factory.createERC20Market(params));
         console.log("Market deploy at:", address(res.market));
-<<<<<<< HEAD
-        // console.log("gNft deploy at: ", address(res.gNft));
-        // (res.ft, res.xt, res.lpFt, res.lpXt, res.gNft, , ) = res
-        //     .market
-        //     .tokens();
-        (res.ft, res.xt, res.lpFt, res.lpXt, res.gt, , ) = res.market.tokens();
-=======
         console.log("gt deploy at: ", address(res.gt));
         (res.ft, res.xt, res.lpFt, res.lpXt, res.gt, , ) = res
             .market
             .tokens();
->>>>>>> 0c936800
     }
 
     function deployRouter(address deployer) internal returns (TermMaxRouter router) {
