--- conflicted
+++ resolved
@@ -54,13 +54,10 @@
 
         res.market = ITermMaxMarket(res.factory.createERC20Market(params));
         console.log("Market deploy at:", address(res.market));
-<<<<<<< HEAD
-        console.log("gNft deploy at: ", address(res.gNft));
-        (res.ft, res.xt, res.lpFt, res.lpXt, res.gNft, , ) = res
-            .market
-            .tokens();
-=======
+        // console.log("gNft deploy at: ", address(res.gNft));
+        // (res.ft, res.xt, res.lpFt, res.lpXt, res.gNft, , ) = res
+        //     .market
+        //     .tokens();
         (res.ft, res.xt, res.lpFt, res.lpXt, res.gt, , ) = res.market.tokens();
->>>>>>> 2836708d
     }
 }